--- conflicted
+++ resolved
@@ -80,14 +80,6 @@
     disp_label = col_label;
     % MATLAB structs must start with a letter, and can only contain
     % letters, digits, and underscores.
-<<<<<<< HEAD
-    % Remove an initial slash.
-    col_label = regexprep(col_label, '^/', '');
-    % Replace '/', '|', and '.' if they are present.
-    col_label = strrep(col_label,'/', '_');
-    col_label = strrep(col_label,'|', '_');
-    col_label = strrep(col_label,'.', '_');
-=======
     illegalChars = [{' '} {'*'} {'.'} {'/'} {'-'} {'|'}];
     for i = 1 : length(illegalChars)
         if ~isempty(strfind(col_label, illegalChars{i}))
@@ -98,7 +90,6 @@
     if ~strcmp(disp_label,col_label)
         disp(['Illegal Column label. ' disp_label ' changed to ' col_label ]); 
     end
->>>>>>> 23156cc6
     % Add the label and data to the data struct
     structdata.(col_label) = dataArray;
 end
