--- conflicted
+++ resolved
@@ -1,14 +1,12 @@
-<<<<<<< HEAD
 - 2019-10-04: MocoControlGoal weights can be specified via regular expression
               patterns.
-=======
+
 - 2019-09-29: Remove INDYGO and GlobalStaticOptimization from Moco.
 
 - 2019-09-23: MocoControlGoal has properties "exponent" and
               "divide_by_displacement". 
 
 - 2019-09-05: MocoAverageSpeedGoal was added.
->>>>>>> 19abc27e
 
 - 2019-08-29: Users now interface with num_mesh_intervals instead of
               num_mesh_points when setting times to sample.
