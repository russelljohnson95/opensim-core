--- conflicted
+++ resolved
@@ -1,13 +1,10 @@
-<<<<<<< HEAD
 - 2019-12-11: ActivationCoordinateActuator now provides default activation 
               bounds equal to its control bounds.
               
 - 2019-12-11: Add ModOpFiberDampingDFG to set the fiber damping for all
               DeGrooteFregly2016Muscles in a model.
-=======
 
 - 2019-12-10: Add an example for MocoInverse in MATLAB, Python, and C++.
->>>>>>> dac36166
 
 - 2019-12-10: Update the Simbody dependency to version 3.7.
 
