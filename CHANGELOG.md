--- conflicted
+++ resolved
@@ -25,11 +25,8 @@
 ---------
 - Fixed bug in osimTable2Struct.m for renaming unlabelled markers (PR #2491)
 - Fixed bug that resulted in an exception when reading C3D files without forces. Now, if the C3D doesn't contain markers or forces, an empty table will be returned (PR #2421) 
-<<<<<<< HEAD
 - Fix bug that resulted in activations and forces reported for Actuators that are disabled during StaticOptimization (issue #2438) Disabled actuators are now ignored in StaticOptimization.
-=======
 - OpenSim no longer supports model file formats predating version 1.8.1 (PR #2498)
->>>>>>> e09f232c
 
 Documentation
 -------------
