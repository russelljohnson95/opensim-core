--- conflicted
+++ resolved
@@ -9,11 +9,8 @@
 v4.3
 ====
 - Fixed a bug with Actuation analysis that would lead to extra columns in the output when an actuator is disabled (Issue #2977).
-<<<<<<< HEAD
+- Upgrade bindings to use SWIG version 4.0 (allowing doxygen comments to carry over to Java/Python files).
 - Added createSyntheticIMUAccelerationSignals() to SimulationUtilities to generate "synthetic" IMU accelerations based on passed in state trajectory.
-=======
-- Upgrade bindings to use SWIG version 4.0 (allowing doxygen comments to carry over to Java/Python files).
->>>>>>> 10cdad75
 
 v4.2
 ====
