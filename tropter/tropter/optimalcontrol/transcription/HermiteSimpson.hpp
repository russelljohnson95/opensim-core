--- conflicted
+++ resolved
@@ -57,17 +57,11 @@
     m_num_dynamics_constraints = m_num_defects * m_num_states;
     m_num_path_constraints = m_ocproblem->get_num_path_constraints();
     // TODO rename..."total_path_constraints"?
-<<<<<<< HEAD
-    int num_path_traj_constraints = m_num_mesh_points * m_num_path_constraints;
-    int num_constraints =
-            m_num_dynamics_constraints + num_path_traj_constraints;
-=======
     m_num_path_traj_constraints = m_num_mesh_points * m_num_path_constraints;
-    m_num_control_midpoint_constraints = m_interpolate_control_midpoints ? 
+    m_num_control_midpoint_constraints = m_interpolate_control_midpoints ?
         m_num_controls * (m_num_mesh_points - 1) : 0;
     int num_constraints = m_num_dynamics_constraints +
         m_num_path_traj_constraints + m_num_control_midpoint_constraints;
->>>>>>> a184bd74
     this->set_num_constraints(num_constraints);
 
     // Variable and constraint names.
@@ -265,19 +259,13 @@
     VectorXd path_constraints_traj_lower =
             path_constraints_lower.replicate(m_num_mesh_points, 1);
     VectorXd path_constraints_traj_upper =
-<<<<<<< HEAD
             path_constraints_upper.replicate(m_num_mesh_points, 1);
-    constraint_lower << dynamics_bounds, path_constraints_traj_lower;
-    constraint_upper << dynamics_bounds, path_constraints_traj_upper;
-=======
-        path_constraints_upper.replicate(m_num_mesh_points, 1);
-    VectorXd control_midpoint_bounds = 
+    VectorXd control_midpoint_bounds =
             VectorXd::Zero(m_num_control_midpoint_constraints);
-    constraint_lower << dynamics_bounds, path_constraints_traj_lower, 
+    constraint_lower << dynamics_bounds, path_constraints_traj_lower,
                         control_midpoint_bounds;
     constraint_upper << dynamics_bounds, path_constraints_traj_upper,
                         control_midpoint_bounds;
->>>>>>> a184bd74
     this->set_constraint_bounds(constraint_lower, constraint_upper);
     // TODO won't work if the bounds don't include zero!
     // TODO set_initial_guess(std::vector<double>(num_variables)); // TODO user
@@ -1227,10 +1215,6 @@
 template <typename T>
 template <typename S>
 typename HermiteSimpson<T>::template TrajectoryViewConst<S>
-<<<<<<< HEAD
-HermiteSimpson<T>::make_adjuncts_trajectory_view(const VectorX<S>& x) const {
-    return {// Start of adjuncts for first mesh interval.
-=======
 HermiteSimpson<T>::make_controls_trajectory_view_mesh(const VectorX<S>& x) const
 {
     return{
@@ -1260,11 +1244,8 @@
 template<typename T>
 template<typename S>
 typename HermiteSimpson<T>::template TrajectoryViewConst<S>
-HermiteSimpson<T>::make_adjuncts_trajectory_view(const VectorX<S>& x) const
-{
-    return{
-            // Start of adjuncts for first mesh interval.
->>>>>>> a184bd74
+HermiteSimpson<T>::make_adjuncts_trajectory_view(const VectorX<S>& x) const {
+    return {// Start of adjuncts for first mesh interval.
             x.data() + m_num_dense_variables + m_num_states + m_num_controls,
             m_num_adjuncts,   // Number of rows.
             m_num_col_points, // Number of columns.
@@ -1349,10 +1330,6 @@
 template <typename T>
 template <typename S>
 typename HermiteSimpson<T>::template TrajectoryView<S>
-<<<<<<< HEAD
-HermiteSimpson<T>::make_adjuncts_trajectory_view(VectorX<S>& x) const {
-    return {// Start of adjuncts for first mesh interval.
-=======
 HermiteSimpson<T>::make_controls_trajectory_view_mesh(VectorX<S>& x) const
 {
     return{
@@ -1382,11 +1359,8 @@
 template<typename T>
 template<typename S>
 typename HermiteSimpson<T>::template TrajectoryView<S>
-HermiteSimpson<T>::make_adjuncts_trajectory_view(VectorX<S>& x) const
-{
-    return{
-            // Start of adjuncts for first mesh interval.
->>>>>>> a184bd74
+HermiteSimpson<T>::make_adjuncts_trajectory_view(VectorX<S>& x) const {
+    return {// Start of adjuncts for first mesh interval.
             x.data() + m_num_dense_variables + m_num_states + m_num_controls,
             m_num_adjuncts,   // Number of rows.
             m_num_col_points, // Number of columns.
@@ -1411,38 +1385,25 @@
 typename HermiteSimpson<T>::ConstraintsView
 HermiteSimpson<T>::make_constraints_view(Eigen::Ref<VectorX<T>> constr) const {
     // Starting indices of different parts of the constraints vector.
-<<<<<<< HEAD
     T* d_ptr = m_num_defects ? // defects.
                        &constr[0]
                              : nullptr;
     T* pc_ptr = m_num_path_constraints ? // path constraints.
                         &constr[m_num_dynamics_constraints]
                                        : nullptr;
-    // Each column of the defects view contains all the Hermite interpolant
+    // control midpoint constraints.
+    T* cmid_ptr = m_num_controls && m_interpolate_control_midpoints ?
+               &constr[m_num_dynamics_constraints + m_num_path_traj_constraints]
+                    : nullptr;
+    //Each column of the defects view contains all the Hermite interpolant
     // defects (first m_num_states rows) followed by all the Simpson interpolant
     // defects (bottom m_num_states rows) for each mesh interval.
     return {DefectsTrajectoryView(
                     d_ptr, 2 * m_num_states, m_num_mesh_points - 1),
             PathConstraintsTrajectoryView(
-                    pc_ptr, m_num_path_constraints, m_num_mesh_points)};
-=======
-    T* d_ptr = m_num_defects ?                            // defects.
-               &constr[0] : nullptr;
-    T* pc_ptr = m_num_path_constraints ?                  // path constraints.
-               &constr[m_num_dynamics_constraints] : nullptr;
-    // control midpoint constraints.
-    T* cmid_ptr = m_num_controls && m_interpolate_control_midpoints ?
-               &constr[m_num_dynamics_constraints + m_num_path_traj_constraints]
-                    : nullptr;
-    // Each column of the defects view contains all the Hermite interpolant 
-    // defects (first m_num_states rows) followed by all the Simpson interpolant
-    // defects (bottom m_num_states rows) for each mesh interval.
-    return{DefectsTrajectoryView(d_ptr, 2*m_num_states, m_num_mesh_points-1),
-           PathConstraintsTrajectoryView(pc_ptr, m_num_path_constraints,
-                   m_num_mesh_points),
-           ControlMidpointsTrajectoryView(cmid_ptr, m_num_controls,
-                   m_num_mesh_points - 1)};
->>>>>>> a184bd74
+                    pc_ptr, m_num_path_constraints, m_num_mesh_points),
+            ControlMidpointsTrajectoryView(cmid_ptr, m_num_controls,
+                    m_num_mesh_points - 1)};
 }
 
 } // namespace transcription
