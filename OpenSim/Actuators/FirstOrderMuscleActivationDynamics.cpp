--- conflicted
+++ resolved
@@ -102,11 +102,7 @@
      double adot = 
          calcActivationDerivative(getExcitation(s), getActivation(s));
 
-<<<<<<< HEAD
-     setStateVariableDerivative(s, STATE_NAME_ACTIVATION, adot);
-=======
      setStateVariableDerivativeValue(s, STATE_NAME_ACTIVATION, adot);
->>>>>>> b5672d1b
 }
 
 //==============================================================================
