--- conflicted
+++ resolved
@@ -297,22 +297,12 @@
         }
     }
 
-<<<<<<< HEAD
-    /// The residual (i.e. error) in the muscle-tendon equilibrium equation:
-    ///     residual = normTendonForce - normFiberForce * cosPennationAngle
-    /// The residual is unitless (units of normalized force).
-    /// This is computed using the muscle in implicit mode, since explicit mode 
-    /// uses the normalized tendon force state variable directly
-    /// to compute fiber force, which always produces a zero muscle-tendon
-    /// equilibrium residual. 
-=======
     /// @copydoc calcEquilibriumResidual()
     /// This calls calcEquilibriumResidual() using values from the provided 
     /// SimTK::State as arguments. While is computed using implicit mode, the 
     /// value of normalized tendon force derivative used *is* consistent with 
     /// the property `tendon_compliance_dynamics_mode` (see
     /// getNormalizedTendonForceDerivative()).
->>>>>>> 436ea42f
     double getEquilibriumResidual(const SimTK::State& s) const {
         return calcEquilibriumResidual(getLength(s), getLengtheningSpeed(s),
                 getActivation(s), getNormalizedTendonForce(s),
@@ -709,7 +699,8 @@
     }
 
     /// The residual (i.e. error) in the muscle-tendon equilibrium equation:
-    ///         residual = tendonForce - fiberForce * cosPennationAngle
+    ///     residual = normTendonForce - normFiberForce * cosPennationAngle
+    /// The residual is unitless (units of normalized force).
     /// This is computed using the muscle in implicit mode, since explicit mode
     /// uses the normalized tendon force state variable directly
     /// to compute fiber force, which always produces a zero muscle-tendon
