/* -------------------------------------------------------------------------- *
 *                             OpenSim:  Geometry.cpp                             *
 * -------------------------------------------------------------------------- *
 * The OpenSim API is a toolkit for musculoskeletal modeling and simulation.  *
 * See http://opensim.stanford.edu and the NOTICE file for more information.  *
 * OpenSim is developed at Stanford University and supported by the US        *
 * National Institutes of Health (U54 GM072970, R24 HD065690) and by DARPA    *
 * through the Warrior Web program.                                           *
 *                                                                            *
 * Copyright (c) 2005-2015 Stanford University and the Authors                *
 * Author(s): Ayman Habib                                                     *
 *                                                                            *
 * Licensed under the Apache License, Version 2.0 (the "License"); you may    *
 * not use this file except in compliance with the License. You may obtain a  *
 * copy of the License at http://www.apache.org/licenses/LICENSE-2.0.         *
 *                                                                            *
 * Unless required by applicable law or agreed to in writing, software        *
 * distributed under the License is distributed on an "AS IS" BASIS,          *
 * WITHOUT WARRANTIES OR CONDITIONS OF ANY KIND, either express or implied.   *
 * See the License for the specific language governing permissions and        *
 * limitations under the License.                                             *
 * -------------------------------------------------------------------------- */

//=============================================================================
// INCLUDES
//=============================================================================
#include <OpenSim/Simulation/osimSimulationDLL.h>
#include <OpenSim/Common/Property.h>
#include <OpenSim/Common/Component.h>
#include "Frame.h"
#include "PhysicalFrame.h"
#include "Geometry.h"
#include "Model.h"
#include "ModelVisualizer.h"
//=============================================================================
// STATICS
//=============================================================================
using namespace std;
using namespace OpenSim;
using namespace SimTK;


void Geometry::constructConnectors()
{
    constructConnector<Frame>("frame");
}

void Geometry::setFrameName(const std::string& name)
{
    updConnector<Frame>("frame").setConnecteeName(name);
}

void Geometry::setFrame(const Frame& frame)
{
    updConnector<Frame>("frame").setConnecteeName(frame.getRelativePathName(*this));
}


const std::string& Geometry::getFrameName() const
{
    return getConnector<Frame>("frame").getConnecteeName();
}

const OpenSim::Frame& Geometry::getFrame() const
{
    return getConnector<Frame>("frame").getConnectee();
}

void Geometry::generateDecorations(bool fixed, const ModelDisplayHints& hints, const SimTK::State& state,
    SimTK::Array_<SimTK::DecorativeGeometry>& appendToThis) const
{
    if (!fixed) return; // serialized Geometry is assumed fixed
    SimTK::Array_<SimTK::DecorativeGeometry> decos;
    implementCreateDecorativeGeometry(decos);
    if (decos.size() == 0) return;
    setDecorativeGeometryTransform(decos, state);
    for (unsigned i = 0; i < decos.size(); i++){
        setDecorativeGeometryAppearance(decos[i]);
        appendToThis.push_back(decos[i]);
    }
}

/**
 * Compute Transform of a Geometry w.r.t. passed in Frame
 * Both Frame(s) could be Bodies, state is assumed to be realized to position
*/
void Geometry::setDecorativeGeometryTransform(SimTK::Array_<SimTK::DecorativeGeometry>& decorations, const SimTK::State& state) const
{
    const Frame& myFrame = getFrame();
    const Frame& bFrame = myFrame.findBaseFrame();
    const PhysicalFrame* bPhysicalFrame = dynamic_cast<const PhysicalFrame*>(&bFrame);
    if (bPhysicalFrame == nullptr){
        // throw exception something is wrong
        throw (Exception("Frame for Geometry " + getName() + " is not attached to a PhysicalFrame."));
    }
    const SimTK::MobilizedBodyIndex& idx = bPhysicalFrame->getMobilizedBodyIndex();
    SimTK::Transform transformInBaseFrame = myFrame.findTransformInBaseFrame();
    for (unsigned i = 0; i < decorations.size(); i++){
        decorations[i].setBodyId(idx);
        decorations[i].setTransform(transformInBaseFrame);
        decorations[i].setIndexOnBody(i);
    }
}
void Sphere::implementCreateDecorativeGeometry(SimTK::Array_<SimTK::DecorativeGeometry>& decoGeoms) const
{
    const Vec3 netScale = get_scale_factors();
    DecorativeSphere deco(get_radius());
    deco.setScaleFactors(netScale);
    decoGeoms.push_back(deco);
}

void Cylinder::implementCreateDecorativeGeometry(SimTK::Array_<SimTK::DecorativeGeometry>& decoGeoms) const
{
    const Vec3 netScale = get_scale_factors();
    DecorativeCylinder deco(get_radius(), get_half_height());
    deco.setScaleFactors(netScale);
    decoGeoms.push_back(deco);
}

void Cone::implementCreateDecorativeGeometry(SimTK::Array_<SimTK::DecorativeGeometry>& decoGeoms) const
{
    const Vec3 netScale = get_scale_factors();
    DecorativeCone deco(get_origin(), SimTK::UnitVec3(get_direction()), get_height(), get_base_radius());
    deco.setScaleFactors(netScale);
    decoGeoms.push_back(deco);
}

void LineGeometry::implementCreateDecorativeGeometry(SimTK::Array_<SimTK::DecorativeGeometry>& decoGeoms) const
{
    const Vec3 netScale = get_scale_factors();
    DecorativeLine deco(get_start_point(), get_end_point());
    deco.setScaleFactors(netScale);
    decoGeoms.push_back(deco);
}


void Arrow::implementCreateDecorativeGeometry(SimTK::Array_<SimTK::DecorativeGeometry>& decoGeoms) const
{
    const Vec3 netScale = get_scale_factors();
    SimTK::Vec3 endPt(get_length()*get_direction());
    DecorativeArrow deco(SimTK::Vec3(0), endPt);
    deco.setLineThickness(0.05);
    deco.setScaleFactors(netScale);
    decoGeoms.push_back(deco);
}

void Ellipsoid::implementCreateDecorativeGeometry(SimTK::Array_<SimTK::DecorativeGeometry>& decoGeoms) const
{
    const Vec3 netScale = get_scale_factors();
    DecorativeEllipsoid deco(get_radii());
    deco.setScaleFactors(netScale);
    decoGeoms.push_back(deco);
}

void Brick::implementCreateDecorativeGeometry(SimTK::Array_<SimTK::DecorativeGeometry>& decoGeoms) const
{
    const Vec3 netScale = get_scale_factors();
    DecorativeBrick deco(get_half_lengths());
    deco.setScaleFactors(netScale);
    decoGeoms.push_back(deco);
}

void FrameGeometry::implementCreateDecorativeGeometry(SimTK::Array_<SimTK::DecorativeGeometry>& decoGeoms) const
{
    const Vec3 netScale = get_scale_factors();
    DecorativeFrame deco(1.0);
    deco.setLineThickness(get_display_radius());
    deco.setScaleFactors(netScale);
    decoGeoms.push_back(deco);
}

<<<<<<< HEAD
void Mesh::implementCreateDecorativeGeometry(SimTK::Array_<SimTK::DecorativeGeometry>& decoGeoms) const
{
    // Current interface to Visualizer calls this method on every frame.
    // On first time through, load file and create DecorativeMeshFile else
    // try to reuse it.
    if (!triedToLoad) {
        triedToLoad = true;
        const std::string& file = get_mesh_file();
        bool isAbsolutePath; string directory, fileName, extension;
        SimTK::Pathname::deconstructPathname(file,
            isAbsolutePath, directory, fileName, extension);
        const string lowerExtension = SimTK::String::toLower(extension);
        if (lowerExtension != ".vtp" && lowerExtension != ".obj" && lowerExtension != ".stl") {
            std::clog << "ModelVisualizer ignoring '" << file
                << "'; only .vtp .stl and .obj files currently supported.\n";
            return;
        }

        // File is a .vtp or .obj. See if we can find it.
        Array_<string> attempts;
        const Model& model = getFrame().getModel();
        bool foundIt = ModelVisualizer::findGeometryFile(model, file, isAbsolutePath, attempts);

        if (!foundIt) {
            std::clog << "ModelVisualizer couldn't find file '" << file
                << "'; tried\n";
            for (unsigned i = 0; i < attempts.size(); ++i)
                std::clog << "  " << attempts[i] << "\n";
            if (!isAbsolutePath &&
                !Pathname::environmentVariableExists("OPENSIM_HOME"))
                std::clog << "Set environment variable OPENSIM_HOME "
                << "to search $OPENSIM_HOME/Geometry.\n";
            return;
        }

        SimTK::PolygonalMesh pmesh;
        try {
            std::ifstream objFile;
            objFile.open(attempts.back().c_str());
            pmesh.loadFile(attempts.back().c_str());
            // objFile closes when destructed

        }
        catch (const std::exception& e) {
            std::clog << "Visualizer couldn't read "
                << attempts.back() << " because:\n"
                << e.what() << "\n";
            return;
        }

        DecorativeMeshFile* dmesh = new DecorativeMeshFile(attempts.back().c_str());
        dmesh->setScaleFactors(get_scale_factors());
        decoGeoms.push_back(*dmesh);
        cachedMesh.reset(dmesh);
=======
void Mesh::extendConnect(Component&  root) {

    Super::extendConnect(root);

    Model& rootModel = dynamic_cast<Model&>(root);
    // Current interface to Visualizer calls generateDecorations on every frame.
    // On first time through, load file and create DecorativeMeshFile and cache it
    // so we don't load files from disk during live drawing/rendering.
    const std::string& file = get_mesh_file();
    bool isAbsolutePath; string directory, fileName, extension;
    SimTK::Pathname::deconstructPathname(file,
        isAbsolutePath, directory, fileName, extension);
    const string lowerExtension = SimTK::String::toLower(extension);
    if (lowerExtension != ".vtp" && lowerExtension != ".obj" && lowerExtension != ".stl") {
        std::clog << "ModelVisualizer ignoring '" << file
            << "'; only .vtp .stl and .obj files currently supported.\n";
        return;
    }

    // File is a .vtp or .obj. See if we can find it.
    Array_<string> attempts;
    const Model& model = rootModel;
    bool foundIt = ModelVisualizer::findGeometryFile(model, file, isAbsolutePath, attempts);

    if (!foundIt) {
        std::clog << "ModelVisualizer couldn't find file '" << file
            << "'; tried\n";
        for (unsigned i = 0; i < attempts.size(); ++i)
            std::clog << "  " << attempts[i] << "\n";
        if (!isAbsolutePath &&
            !Pathname::environmentVariableExists("OPENSIM_HOME"))
            std::clog << "Set environment variable OPENSIM_HOME "
            << "to search $OPENSIM_HOME/Geometry.\n";
        return;
    }

    SimTK::PolygonalMesh pmesh;
    try {
        std::ifstream objFile;
        objFile.open(attempts.back().c_str());
        pmesh.loadFile(attempts.back().c_str());
        // objFile closes when destructed

>>>>>>> ac5025db
    }
    else { // Not first time, reuse only if valid cachedMesh
        if (cachedMesh.get() != nullptr) {
            cachedMesh->setScaleFactors(get_scale_factors());
            decoGeoms.push_back(*cachedMesh);
        }
    }
<<<<<<< HEAD
=======

    cachedMesh.reset(new DecorativeMeshFile(attempts.back().c_str()));

}


void Mesh::implementCreateDecorativeGeometry(SimTK::Array_<SimTK::DecorativeGeometry>& decoGeoms) const
{
    if (cachedMesh.get() != nullptr) {
        cachedMesh->setScaleFactors(get_scale_factors());
        decoGeoms.push_back(*cachedMesh);
    }
>>>>>>> ac5025db
}<|MERGE_RESOLUTION|>--- conflicted
+++ resolved
@@ -169,62 +169,6 @@
     decoGeoms.push_back(deco);
 }
 
-<<<<<<< HEAD
-void Mesh::implementCreateDecorativeGeometry(SimTK::Array_<SimTK::DecorativeGeometry>& decoGeoms) const
-{
-    // Current interface to Visualizer calls this method on every frame.
-    // On first time through, load file and create DecorativeMeshFile else
-    // try to reuse it.
-    if (!triedToLoad) {
-        triedToLoad = true;
-        const std::string& file = get_mesh_file();
-        bool isAbsolutePath; string directory, fileName, extension;
-        SimTK::Pathname::deconstructPathname(file,
-            isAbsolutePath, directory, fileName, extension);
-        const string lowerExtension = SimTK::String::toLower(extension);
-        if (lowerExtension != ".vtp" && lowerExtension != ".obj" && lowerExtension != ".stl") {
-            std::clog << "ModelVisualizer ignoring '" << file
-                << "'; only .vtp .stl and .obj files currently supported.\n";
-            return;
-        }
-
-        // File is a .vtp or .obj. See if we can find it.
-        Array_<string> attempts;
-        const Model& model = getFrame().getModel();
-        bool foundIt = ModelVisualizer::findGeometryFile(model, file, isAbsolutePath, attempts);
-
-        if (!foundIt) {
-            std::clog << "ModelVisualizer couldn't find file '" << file
-                << "'; tried\n";
-            for (unsigned i = 0; i < attempts.size(); ++i)
-                std::clog << "  " << attempts[i] << "\n";
-            if (!isAbsolutePath &&
-                !Pathname::environmentVariableExists("OPENSIM_HOME"))
-                std::clog << "Set environment variable OPENSIM_HOME "
-                << "to search $OPENSIM_HOME/Geometry.\n";
-            return;
-        }
-
-        SimTK::PolygonalMesh pmesh;
-        try {
-            std::ifstream objFile;
-            objFile.open(attempts.back().c_str());
-            pmesh.loadFile(attempts.back().c_str());
-            // objFile closes when destructed
-
-        }
-        catch (const std::exception& e) {
-            std::clog << "Visualizer couldn't read "
-                << attempts.back() << " because:\n"
-                << e.what() << "\n";
-            return;
-        }
-
-        DecorativeMeshFile* dmesh = new DecorativeMeshFile(attempts.back().c_str());
-        dmesh->setScaleFactors(get_scale_factors());
-        decoGeoms.push_back(*dmesh);
-        cachedMesh.reset(dmesh);
-=======
 void Mesh::extendConnect(Component&  root) {
 
     Super::extendConnect(root);
@@ -268,16 +212,13 @@
         pmesh.loadFile(attempts.back().c_str());
         // objFile closes when destructed
 
->>>>>>> ac5025db
-    }
-    else { // Not first time, reuse only if valid cachedMesh
-        if (cachedMesh.get() != nullptr) {
-            cachedMesh->setScaleFactors(get_scale_factors());
-            decoGeoms.push_back(*cachedMesh);
-        }
-    }
-<<<<<<< HEAD
-=======
+    }
+    catch (const std::exception& e) {
+        std::clog << "Visualizer couldn't read "
+            << attempts.back() << " because:\n"
+            << e.what() << "\n";
+        return;
+    }
 
     cachedMesh.reset(new DecorativeMeshFile(attempts.back().c_str()));
 
@@ -290,5 +231,4 @@
         cachedMesh->setScaleFactors(get_scale_factors());
         decoGeoms.push_back(*cachedMesh);
     }
->>>>>>> ac5025db
 }