/* -------------------------------------------------------------------------- *
 *                  OpenSim:  FunctionBasedBushingForce.cpp                   *
 * -------------------------------------------------------------------------- *
 * The OpenSim API is a toolkit for musculoskeletal modeling and simulation.  *
 * See http://opensim.stanford.edu and the NOTICE file for more information.  *
 * OpenSim is developed at Stanford University and supported by the US        *
 * National Institutes of Health (U54 GM072970, R24 HD065690) and by DARPA    *
 * through the Warrior Web program.                                           *
 *                                                                            *
 * Copyright (c) 2005-2012 Stanford University and the Authors                *
 * Author(s): Matt S. DeMers                                                  *
 *                                                                            *
 * Licensed under the Apache License, Version 2.0 (the "License"); you may    *
 * not use this file except in compliance with the License. You may obtain a  *
 * copy of the License at http://www.apache.org/licenses/LICENSE-2.0.         *
 *                                                                            *
 * Unless required by applicable law or agreed to in writing, software        *
 * distributed under the License is distributed on an "AS IS" BASIS,          *
 * WITHOUT WARRANTIES OR CONDITIONS OF ANY KIND, either express or implied.   *
 * See the License for the specific language governing permissions and        *
 * limitations under the License.                                             *
 * -------------------------------------------------------------------------- */

//=============================================================================
// INCLUDES
//=============================================================================
#include <OpenSim/Simulation/Model/BodySet.h>
#include <OpenSim/Simulation/Model/Model.h>

#include "FunctionBasedBushingForce.h"

using namespace std;
using namespace SimTK;
using namespace OpenSim;

//=============================================================================
// CONSTRUCTOR(S) AND DESTRUCTOR
//=============================================================================
// Uses default (compiler-generated) destructor, copy constructor, and copy
// assignment operator.

//_____________________________________________________________________________
// Default constructor.
FunctionBasedBushingForce::FunctionBasedBushingForce()
{
    setNull();
    constructProperties();
}

// Convenience constructor for zero value force functions.
FunctionBasedBushingForce::FunctionBasedBushingForce(const string&    body1Name, 
                           const Vec3&      point1, 
                           const Vec3&      orientation1,
                           const string&    body2Name, 
                           const Vec3&      point2, 
                           const Vec3&      orientation2)
{
    setNull();
    constructProperties();

    set_body_1(body1Name);
    set_body_2(body2Name);
    set_location_body_1(point1);
    set_orientation_body_1(orientation1);
    set_location_body_2(point2);
    set_orientation_body_2(orientation2);
    
}

// Convenience constructor for linear functions.
FunctionBasedBushingForce::FunctionBasedBushingForce(const string&    body1Name, 
                           const Vec3&      point1, 
                           const Vec3&      orientation1,
                           const string&    body2Name, 
                           const Vec3&      point2, 
                           const Vec3&      orientation2,
                           const Vec3&      transStiffness, 
                           const Vec3&      rotStiffness, 
                           const Vec3&      transDamping, 
                           const Vec3&      rotDamping)
{
    setNull();
    constructProperties();

    set_body_1(body1Name);
    set_body_2(body2Name);
    set_location_body_1(point1);
    set_orientation_body_1(orientation1);
    set_location_body_2(point2);
    set_orientation_body_2(orientation2);
    // populate m_ii and f_ii as LinearFunction based on stiffness
    set_m_x_theta_x_function( LinearFunction( rotStiffness[0], 0.0) );
    set_m_y_theta_y_function( LinearFunction( rotStiffness[1], 0.0) );
    set_m_z_theta_z_function( LinearFunction( rotStiffness[2], 0.0) );
    set_f_x_delta_x_function( LinearFunction( transStiffness[0], 0.0) );
    set_f_y_delta_y_function( LinearFunction( transStiffness[1], 0.0) );
    set_f_z_delta_z_function( LinearFunction( transStiffness[2], 0.0) );
    set_rotational_damping(rotDamping);
    set_translational_damping(transDamping);
}

//_____________________________________________________________________________
// Set the data members of this FunctionBasedBushingForce to their null values.
void FunctionBasedBushingForce::setNull()
{
    setAuthors("Matt DeMers");
    _b1 = NULL;
    _b2 = NULL;
    // no data members
}

//_____________________________________________________________________________
// Allocate and initialize properties.
void FunctionBasedBushingForce::constructProperties()
{
    constructProperty_body_1();
    constructProperty_body_2();

    //Default location and orientation (rotation sequence)
    constructProperty_location_body_1(Vec3(0)); // body origin
    constructProperty_orientation_body_1(Vec3(0)); // no rotation
    constructProperty_location_body_2(Vec3(0));
    constructProperty_orientation_body_2(Vec3(0));

    //set all deflection functions to zero
    Constant zeroFunc = Constant(0.0);
    constructProperty_m_x_theta_x_function( zeroFunc );
    constructProperty_m_y_theta_y_function( zeroFunc );
    constructProperty_m_z_theta_z_function( zeroFunc );
    constructProperty_f_x_delta_x_function( zeroFunc );
    constructProperty_f_y_delta_y_function( zeroFunc );
    constructProperty_f_z_delta_z_function( zeroFunc );
    
    constructProperty_rotational_damping(Vec3(0));
    constructProperty_translational_damping(Vec3(0));
    
    constructProperty_moment_visual_scale( 1.0 );
    constructProperty_force_visual_scale( 1.0 );
    constructProperty_visual_aspect_ratio(1.0);
}

//_____________________________________________________________________________
/**
 * Perform some set up functions that happen after the
 * object has been deserialized or copied.
 *
 * @param aModel OpenSim model containing this FunctionBasedBushingForce.
 */
void FunctionBasedBushingForce::extendConnectToModel(Model& aModel)
{
<<<<<<< HEAD
    Super::connectToModel(aModel); // base class first
=======
    Super::extendConnectToModel(aModel); // base class first
>>>>>>> b5672d1b

    string errorMessage;
    const string& body1Name = get_body_1(); // error if unspecified
    const string& body2Name = get_body_2();


    // Look up the two bodies being connected by bushing by name in the
    // model. TODO: keep a pointer to them?
    if (aModel.updBodySet().contains(body1Name)) {
        // ?Keep a pointer to body1?
    }
    else {
        errorMessage = "Invalid bushing body1 (" + body1Name 
                        + ") specified in Force " + getName();
        throw OpenSim::Exception(errorMessage);
    }

    if (aModel.updBodySet().contains(body2Name)) {
        // ?Keep a pointer to body2?
    }
    else {
        errorMessage = "Invalid bushing body2 (" + body2Name 
                        + ") specified in Force " + getName();
        throw OpenSim::Exception(errorMessage);
    }
}

void FunctionBasedBushingForce::extendAddToSystem(SimTK::MultibodySystem& system) const
{
    Super::extendAddToSystem(system);

    const string&      body1Name            = get_body_1();
    const string&      body2Name            = get_body_2();
    const SimTK::Vec3& locationInBody1      = get_location_body_1();
    const SimTK::Vec3& orientationInBody1   = get_orientation_body_1();
    const SimTK::Vec3& locationInBody2      = get_location_body_2();
    const SimTK::Vec3& orientationInBody2   = get_orientation_body_2();

    Body& body1 = _model->updBodySet().get(body1Name);
    Body& body2 = _model->updBodySet().get(body2Name);

    // Beyond the const Component get access to underlying SimTK elements
    FunctionBasedBushingForce* mutableThis = const_cast<FunctionBasedBushingForce *>(this);

    // Get underlying mobilized bodies
<<<<<<< HEAD
    mutableThis->_b1 = &_model->updMatterSubsystem().getMobilizedBody(body1.getMobilizedBodyIndex());
    mutableThis->_b2 = &_model->updMatterSubsystem().getMobilizedBody(body2.getMobilizedBodyIndex());
=======
    mutableThis->_b1 = &body1.getMobilizedBody();
    mutableThis->_b2 = &body2.getMobilizedBody();
>>>>>>> b5672d1b
    // Define the transforms for the bushing frames affixed to the specified bodies
    SimTK::Rotation r1; r1.setRotationToBodyFixedXYZ(orientationInBody1);
    SimTK::Rotation r2; r2.setRotationToBodyFixedXYZ(orientationInBody2);
    // Hang on to the transforms for the bushing frames
    mutableThis->_inb1 = SimTK::Transform(r1, locationInBody1);
    mutableThis->_inb2 = SimTK::Transform(r2, locationInBody2);

}

//=============================================================================
// SET
//=============================================================================
//_____________________________________________________________________________
// The following methods set properties of the bushing Force.
void FunctionBasedBushingForce::setBody1ByName(const std::string& aBodyName)
{
    set_body_1(aBodyName);
}

void FunctionBasedBushingForce::setBody2ByName(const std::string& aBodyName)
{
    set_body_2(aBodyName);
}

/** Set the location and orientation (optional) for weld on body 1*/
void FunctionBasedBushingForce::setBody1BushingLocation(const Vec3& location, 
                                           const Vec3& orientation)
{
    set_location_body_1(location);
    set_orientation_body_1(orientation);
}

/** Set the location and orientation (optional) for weld on body 2*/
void FunctionBasedBushingForce::setBody2BushingLocation(const Vec3& location, 
                                           const Vec3& orientation)
{
    set_location_body_2(location);
    set_orientation_body_2(orientation);
}

//=============================================================================
// COMPUTATION
//=============================================================================
/** Compute the deflection (spatial separation) of the two frames connected
    by the bushing force. Angualar displacement expressed in Euler angles.
    The force and potential energy are determined by the deflection.  */
SimTK::Vec6 FunctionBasedBushingForce::computeDeflection(const SimTK::State& s) const
{
    const Transform& X_GB1 = _b1->getBodyTransform(s);

    const Transform& X_GB2 = _b2->getBodyTransform(s);

    // Define the frame on body 1 is the "fixed" frame, F
    Transform X_GF = X_GB1 * _inb1;
    // Define the frame on body 2 as the "moving" frame, M
    Transform X_GM = X_GB2 * _inb2;
    // Express M in F
    Transform X_FM = ~X_GF * X_GM;    

    // the deviation of the two frames measured by dq
    Vec6 dq(0);
    // First 3 are rotational deviations
    dq.updSubVec<3>(0) = X_FM.R().convertRotationToBodyFixedXYZ();
    // Second 3 are translational
    dq.updSubVec<3>(3) = X_FM.p();

    return dq;
}

/** compute the bushing force at the bushing location
*/
void FunctionBasedBushingForce::ComputeForcesAtBushing(const SimTK::State& state, 
    SpatialVec& forces_on_M_in_ground, SpatialVec& forces_on_F_in_ground) const
{
    const Transform& X_GB1 = _b1->getBodyTransform(state);
    const Transform& X_GB2 = _b2->getBodyTransform(state);

    Transform X_GF = X_GB1 * _inb1;   
    Transform X_GM = X_GB2 * _inb2;   
    Transform X_FM = ~X_GF * X_GM;    
    const Rotation& R_GF = X_GF.R();
    const Rotation& R_GM = X_GM.R();
    const Rotation& R_FM = X_FM.R();

    // Calculate stiffness generalized forces of bushing by first computing
    // the deviation of the two frames measured by dq
    Vec6 dq = computeDeflection(state);

    // TO DO: compute the deflection forces from functions
    //------------------------------------------
    Vec6 fk = Vec6(0.0);

    fk[0] = get_m_x_theta_x_function().calcValue(SimTK::Vector(1,dq[0]) );
    fk[1] = get_m_y_theta_y_function().calcValue(SimTK::Vector(1,dq[1]) );
    fk[2] = get_m_z_theta_z_function().calcValue(SimTK::Vector(1,dq[2]) );
    fk[3] = get_f_x_delta_x_function().calcValue(SimTK::Vector(1,dq[3]) );
    fk[4] = get_f_y_delta_y_function().calcValue(SimTK::Vector(1,dq[4]) );
    fk[5] = get_f_z_delta_z_function().calcValue(SimTK::Vector(1,dq[5]) );

    // Now evaluate velocities.
    const SpatialVec& V_GB1 = _b1->getBodyVelocity(state);
    const SpatialVec& V_GB2 = _b2->getBodyVelocity(state);

    // Re-express local vectors in the Ground frame.
    Vec3 p_B1F_G =  X_GB1.R() * _inb1.p();   // 15 flops
    Vec3 p_B2M_G =  X_GB2.R() * _inb2.p();   // 15 flops
    Vec3 p_FM_G  =  X_GF.R()  * X_FM.p();    // 15 flops

    SpatialVec V_GF(V_GB1[0], V_GB1[1] + V_GB1[0] % p_B1F_G);
    SpatialVec V_GM(V_GB2[0], V_GB2[1] + V_GB2[0] % p_B2M_G);

    // This is the velocity of M in F, but with the time derivative
    // taken in the Ground frame.
    const SpatialVec V_FM_G = V_GM - V_GF;

    // To get derivative in F, we must remove the part due to the
    // angular velocity w_GF of F in G.
    SpatialVec V_FM = ~R_GF * SpatialVec(V_FM_G[0], 
                                 V_FM_G[1] - V_GF[0] % p_FM_G);


    // QUESTION:  Should be damp omega or qdot?  The process that follows
    //            here damps qdot.

    // Need angular velocity in M frame for conversion to qdot.
    const Vec3  w_FM_M = ~R_FM * V_FM[0];
    const Mat33 N_FM   = Rotation::calcNForBodyXYZInBodyFrame(dq.getSubVec<3>(0));
    Vec6 dqdot(0);
    dqdot.updSubVec<3>(0) = N_FM * w_FM_M;
    dqdot.updSubVec<3>(3) = V_FM[1];

    // TO DO: compute damping matrix earlier?
    //------------------------------------------
    SimTK::Mat66 _dampingMatrix(0.0);

    // fill damping matrix with damping from  vector member
    for(int i=0; i<3;i++){
        _dampingMatrix[i][i] = get_rotational_damping(0)[i];
        _dampingMatrix[i+3][i+3] = get_translational_damping(0)[i];
    }
    
    // velocity dependent force according to the speed of frame2 on 
    // body2 relative to frame1 
    Vec6 fv = _dampingMatrix * dqdot;

    Vec6 f = -(fk+fv); // generalized forces on body 2
    const Vec3& fB2_q = f.getSubVec<3>(0); // in q basis
    const Vec3& fM_F  = f.getSubVec<3>(3); // acts at M, but exp. in F frame

    // Calculate the matrix relating q-space generalized forces to a real-space
    // moment vector. We know qforce = ~H * moment (where H is the
    // the hinge matrix for a mobilizer using qdots as generalized speeds).
    // In that case H would be N^-1, qforce = ~(N^-1)*moment so
    // moment = ~N*qforce. Caution: our N wants the moment in the outboard
    // body frame, in this case M.
    const Vec3  mB2_M = ~N_FM * fB2_q; // moment acting on body 2, exp. in M
    const Vec3  mB2_G =  R_GM * mB2_M; // moment on body 2, now exp. in G

    // Transform force from F frame to ground. This is the force to 
    // apply to body 2 at point OM; -f goes on body 1 at the same
    // spatial location. Here we actually apply it at OF so we have to
    // account for the moment produced by the shift from OM.
    const Vec3 fM_G = R_GF*fM_F;

    forces_on_M_in_ground[0] = mB2_G;
    forces_on_M_in_ground[1] = fM_G;

    forces_on_F_in_ground[0] = -(mB2_G + p_FM_G % fM_G);
    forces_on_F_in_ground[1] = -fM_G;
    //SpatialVec F_GM(  mB2_G,                       fM_G);
    //SpatialVec F_GF(-(mB2_G + p_FM_G % fM_G) , -fM_G);
}
/**
 * Compute the force contribution to the system and add in to appropriate
 * bodyForce and/or system generalizedForce.
 * FunctionBasedBushingForce implementation based SimTK::Force::LinearBushing
 * developed and implemented by Michael Sherman.
 */
void FunctionBasedBushingForce::computeForce(const SimTK::State& s, 
                              SimTK::Vector_<SimTK::SpatialVec>& bodyForces, 
                              SimTK::Vector& generalizedForces) const
{
    
    
    SpatialVec F_GM( Vec3(0.0),Vec3(0.0) );
    SpatialVec F_GF( Vec3(0.0),Vec3(0.0) );
    
    
    ComputeForcesAtBushing(s, F_GM, F_GF);
    

    const Transform& X_GB1 = _b1->getBodyTransform(s);
    const Transform& X_GB2 = _b2->getBodyTransform(s);

    Transform X_GF = X_GB1 * _inb1;   
    Transform X_GM = X_GB2 * _inb2;   
    Transform X_FM = ~X_GF * X_GM;    
    const Rotation& R_GF = X_GF.R();
    const Rotation& R_GM = X_GM.R();
    const Rotation& R_FM = X_FM.R();

    // Re-express local vectors in the Ground frame.
    Vec3 p_B1F_G =  X_GB1.R() * _inb1.p();   // 15 flops
    Vec3 p_B2M_G =  X_GB2.R() * _inb2.p();   // 15 flops
    Vec3 p_FM_G  =  X_GF.R()  * X_FM.p();    // 15 flops
    
    // Shift forces to body origins.
    SpatialVec F_GB2(F_GM[0] + p_B2M_G % F_GM[1], F_GM[1]);
    SpatialVec F_GB1(F_GF[0] + p_B1F_G % F_GF[1], F_GF[1]);

    // Apply (add-in) the body forces to the system set of body forces
    bodyForces[_b2->getMobilizedBodyIndex()] += F_GB2;
    bodyForces[_b1->getMobilizedBodyIndex()] += F_GB1;
}

/** Potential energy stored in the bushing is purely a function of the deflection
    from the rest position and the stiffness */
/**
double CoupledBushingForce::computePotentialEnergy(const SimTK::State& s) const
{
    Vec6 dq = computeDeflection(s);
    // Energy stored in the bushing
    double U = 0.5*(~dq*_stiffnessMatrix*dq);
    return U;
}
*/

// TO DO:  correct potential energy caculation
/* Potential energy is computed by underlying SimTK::Force. */
double FunctionBasedBushingForce::computePotentialEnergy(const SimTK::State& s) const
{
    return _model->getForceSubsystem().getForce(_index)
                                      .calcPotentialEnergyContribution(s);
}

//=============================================================================
// Reporting
//=============================================================================
/** 
 * Provide names of the quantities (column labels) of the force value(s) reported
 * 
 */
OpenSim::Array<std::string> FunctionBasedBushingForce::getRecordLabels() const 
{
    const string& body1Name = get_body_1();
    const string& body2Name = get_body_2();

    OpenSim::Array<std::string> labels("");
    labels.append(getName()+"."+body1Name+".force.X");
    labels.append(getName()+"."+body1Name+".force.Y");
    labels.append(getName()+"."+body1Name+".force.Z");
    labels.append(getName()+"."+body1Name+".torque.X");
    labels.append(getName()+"."+body1Name+".torque.Y");
    labels.append(getName()+"."+body1Name+".torque.Z");
    labels.append(getName()+"."+body2Name+".force.X");
    labels.append(getName()+"."+body2Name+".force.Y");
    labels.append(getName()+"."+body2Name+".force.Z");
    labels.append(getName()+"."+body2Name+".torque.X");
    labels.append(getName()+"."+body2Name+".torque.Y");
    labels.append(getName()+"."+body2Name+".torque.Z");

    return labels;
}
/**
 * Provide the value(s) to be reported that correspond to the labels
 */
OpenSim::Array<double> FunctionBasedBushingForce::
getRecordValues(const SimTK::State& state) const 
{
    SpatialVec F_GM( Vec3(0.0),Vec3(0.0) );
    SpatialVec F_GF( Vec3(0.0),Vec3(0.0) );
    
    ComputeForcesAtBushing(state, F_GM, F_GF);

    OpenSim::Array<double> values(1);

    values.append(3, &F_GF[1][0]);
    values.append(3, &F_GF[0][0]);
    values.append(3, &F_GM[1][0]);
    values.append(3, &F_GM[0][0]);


    /*  Old stuff reporting body forces at body origin
    -----------------------------------------------------
    const string& body1Name = get_body_1();
    const string& body2Name = get_body_2();

    OpenSim::Array<double> values(1);

    const SimTK::Force::LinearBushing &simtkSpring = 
        (SimTK::Force::LinearBushing &)(_model->getForceSubsystem().getForce(_index));

    SimTK::Vector_<SimTK::SpatialVec> bodyForces(0);
    SimTK::Vector_<SimTK::Vec3> particleForces(0);
    SimTK::Vector mobilityForces(0);

    //get the net force added to the system contributed by the bushing
    simtkSpring.calcForceContribution(state, bodyForces, particleForces, mobilityForces);
    SimTK::Vec3 forces = bodyForces(_model->getBodySet().get(body1Name).getIndex())[1];
    SimTK::Vec3 torques = bodyForces(_model->getBodySet().get(body1Name).getIndex())[0];
    values.append(3, &forces[0]);
    values.append(3, &torques[0]);

    forces = bodyForces(_model->getBodySet().get(body2Name).getIndex())[1];
    torques = bodyForces(_model->getBodySet().get(body2Name).getIndex())[0];

    values.append(3, &forces[0]);
    values.append(3, &torques[0]);

    */

    return values;
}

//_____________________________________________________________________________
/**
 * Get the visible object used to represent the spring.
 */
VisibleObject* FunctionBasedBushingForce::getDisplayer() const
{ 
    return const_cast<VisibleObject*>(&_displayer); 
}

void FunctionBasedBushingForce::updateDisplayer(const SimTK::State& s)
{
    SimTK::Vec3 globalLocation1, globalLocation2;
    const OpenSim::Body& body1 = _model->getBodySet().get(get_body_1());
    const OpenSim::Body& body2 = _model->getBodySet().get(get_body_2());
    _model->getSimbodyEngine().transformPosition(s, body1, get_location_body_1(), 
                                                 globalLocation1);
    _model->getSimbodyEngine().transformPosition(s, body2, get_location_body_2(),
                                                 globalLocation2);

    if (_displayer.countGeometry()==0){
        Geometry *g = new LineGeometry();
        g->setFixed(false);
        _displayer.addGeometry(g);
    }
    ((LineGeometry *)_displayer.getGeometry(0))->
        setPoints(globalLocation1, globalLocation2);
}

void FunctionBasedBushingForce::updateGeometry(const SimTK::State& s)
{
    if (_displayer.countGeometry()==0){
        Geometry *g = new LineGeometry();
        g->setFixed(false);
        _displayer.addGeometry(g);
    }
    updateDisplayer(s);
}

void FunctionBasedBushingForce::generateDecorations
       (bool                                        fixed, 
        const ModelDisplayHints&                    hints,
        const SimTK::State&                         state,
        SimTK::Array_<SimTK::DecorativeGeometry>&   geometryArray) const
    {
        // invoke parent class method
        Super::generateDecorations(fixed,hints,state,geometryArray); 
        // the frame on body 1 will be red
        SimTK::Vec3 frame1color(1.0,0.0,0.0);
        // the frame on body 2 will be blue
        SimTK::Vec3 frame2color(0.0,0.5,1.0);
        // the moment on body 2 will be yellow
        SimTK::Vec3 moment2color(1.0,1.0,0.0);
        // the force on body 2 will be green
        SimTK::Vec3 force2color(0.0,1.0,0.0);

        // create frames to be fixed on body 1 and body 2
        SimTK::DecorativeFrame body1Frame(0.2);
        SimTK::DecorativeFrame body2Frame(0.2);

        // attach frame 1 to body 1, translate and rotate it to the location of the bushing
        body1Frame.setBodyId(_model->getBodySet().get(get_body_1()).getMobilizedBodyIndex());
        body1Frame.setTransform(_inb1);
        body1Frame.setColor(frame1color);

        // attach frame 2 to body 2, translate and rotate it to the location of the bushing
        body2Frame.setBodyId(_model->getBodySet().get(get_body_2()).getMobilizedBodyIndex());
        body2Frame.setTransform(_inb2);
        body2Frame.setColor(frame2color);

        geometryArray.push_back(body1Frame);
        geometryArray.push_back(body2Frame);


        // if the model is moving, calculate and draw the bushing forces.
        if(!fixed){

            SpatialVec F_GM( Vec3(0.0),Vec3(0.0) );
            SpatialVec F_GF( Vec3(0.0),Vec3(0.0) );
        
            _model->getMultibodySystem().realize(state, Stage::Velocity );
            // calculate forces and moments the bushing applies to each body
            ComputeForcesAtBushing(state, F_GM, F_GF);

            // location of the bushing on body 2
            SimTK::Vec3 p_b2M_b2 = _inb2.p();
            SimTK::Vec3 p_GM_G(0.0);
            
            // fing the body2 location of the bushing in ground
            _model->getSimbodyEngine().transformPosition(state, 
                _model->getBodySet().get(get_body_2()), p_b2M_b2, p_GM_G);

            // Add moment on body2 as line vector starting at bushing location
            SimTK::Vec3 scaled_M_GM(get_moment_visual_scale()*F_GM[0]);
            SimTK::Real m_length(scaled_M_GM.norm());
            SimTK::Real m_radius(m_length/get_visual_aspect_ratio()/2.0);
            SimTK::Transform   X_m2cylinder( SimTK::Rotation( SimTK::UnitVec3(scaled_M_GM), SimTK::YAxis), p_GM_G + scaled_M_GM/2.0);
            SimTK::DecorativeCylinder body2Moment(m_radius, m_length/2.0);
            body2Moment.setTransform(X_m2cylinder);
            body2Moment.setColor(moment2color);
            geometryArray.push_back(body2Moment);

            // Add force on body2 as line vector starting at bushing location
            SimTK::Vec3 scaled_F_GM(get_force_visual_scale()*F_GM[1]);
            SimTK::Real f_length(scaled_F_GM.norm());
            SimTK::Real f_radius(f_length/get_visual_aspect_ratio()/2.0);
            SimTK::Transform   X_f2cylinder( SimTK::Rotation( SimTK::UnitVec3(scaled_F_GM), SimTK::YAxis), p_GM_G + scaled_F_GM/2.0);
            SimTK::DecorativeCylinder body2Force(f_radius, f_length/2.0);
            body2Force.setTransform(X_f2cylinder);
            body2Force.setColor(force2color);
            
            geometryArray.push_back(body2Force);

        }

    }<|MERGE_RESOLUTION|>--- conflicted
+++ resolved
@@ -148,11 +148,7 @@
  */
 void FunctionBasedBushingForce::extendConnectToModel(Model& aModel)
 {
-<<<<<<< HEAD
-    Super::connectToModel(aModel); // base class first
-=======
     Super::extendConnectToModel(aModel); // base class first
->>>>>>> b5672d1b
 
     string errorMessage;
     const string& body1Name = get_body_1(); // error if unspecified
@@ -198,13 +194,8 @@
     FunctionBasedBushingForce* mutableThis = const_cast<FunctionBasedBushingForce *>(this);
 
     // Get underlying mobilized bodies
-<<<<<<< HEAD
-    mutableThis->_b1 = &_model->updMatterSubsystem().getMobilizedBody(body1.getMobilizedBodyIndex());
-    mutableThis->_b2 = &_model->updMatterSubsystem().getMobilizedBody(body2.getMobilizedBodyIndex());
-=======
     mutableThis->_b1 = &body1.getMobilizedBody();
     mutableThis->_b2 = &body2.getMobilizedBody();
->>>>>>> b5672d1b
     // Define the transforms for the bushing frames affixed to the specified bodies
     SimTK::Rotation r1; r1.setRotationToBodyFixedXYZ(orientationInBody1);
     SimTK::Rotation r2; r2.setRotationToBodyFixedXYZ(orientationInBody2);
