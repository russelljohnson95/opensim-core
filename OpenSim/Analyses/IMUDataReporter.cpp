--- conflicted
+++ resolved
@@ -162,8 +162,6 @@
         _linearAccelerationsReporter = new TableReporter_<SimTK::Vec3>();
 
     if (_imuComponents.empty()) {
-<<<<<<< HEAD
-=======
         // Populate _imuComponents based on properties
         _modelLocal.reset(_model->clone());
         auto compList = _modelLocal->getComponentList<OpenSim::IMU>();
@@ -173,22 +171,17 @@
             const IMU* imuPtr=_modelLocal->findComponent<IMU>(imu.getAbsolutePath());
             _imuComponents.push_back(SimTK::ReferencePtr <const OpenSim::IMU>(imuPtr)); 
         }
->>>>>>> 09c12df7
         if (getProperty_frame_paths().size() > 0) {
             std::vector<std::string> paths_string;
             for (int i = 0; i < getProperty_frame_paths().size(); i++) {
                 paths_string.push_back(get_frame_paths(i));
             }
-<<<<<<< HEAD
-            OpenSenseUtilities::addModelIMUs(*_modelLocal, paths_string);
-=======
             auto addedImus = OpenSenseUtilities::addModelIMUs(
                     *_modelLocal, paths_string);
             for (auto& nextImu : addedImus) { 
                 _imuComponents.push_back(
                         SimTK::ReferencePtr<const OpenSim::IMU>(nextImu));
             }
->>>>>>> 09c12df7
         }
         // Populate _imuComponents based on properties
         _modelLocal.reset(_model->clone());
