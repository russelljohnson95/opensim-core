#ifndef OPENSIM_REPORTER_H_
#define OPENSIM_REPORTER_H_
/* -------------------------------------------------------------------------- *
 *                             OpenSim:  Reporter.h                           *
 * -------------------------------------------------------------------------- *
 * The OpenSim API is a toolkit for musculoskeletal modeling and simulation.  *
 * See http://opensim.stanford.edu and the NOTICE file for more information.  *
 * OpenSim is developed at Stanford University and supported by the US        *
 * National Institutes of Health (U54 GM072970, R24 HD065690) and by DARPA    *
 * through the Warrior Web program.                                           *
 *                                                                            *
 * Copyright (c) 2005-2017 Stanford University and the Authors                *
 * Author(s): Ajay Seth                                                       *
 *                                                                            *
 * Licensed under the Apache License, Version 2.0 (the "License"); you may    *
 * not use this file except in compliance with the License. You may obtain a  *
 * copy of the License at http://www.apache.org/licenses/LICENSE-2.0.         *
 *                                                                            *
 * Unless required by applicable law or agreed to in writing, software        *
 * distributed under the License is distributed on an "AS IS" BASIS,          *
 * WITHOUT WARRANTIES OR CONDITIONS OF ANY KIND, either express or implied.   *
 * See the License for the specific language governing permissions and        *
 * limitations under the License.                                             *
 * -------------------------------------------------------------------------- */
// INCLUDE
#include <OpenSim/Common/Component.h>
#include <OpenSim/Common/TimeSeriesTable.h>

namespace OpenSim {

/**
 * This abstract class represents a Reporter that generates a report from 
 * values generated by Components in a Model during a simulation. 
 *
 * The what, how and where values are reported (e.g. to the console,
 * DataTable, device, etc...) are the purview of concrete Reporters
 * (e.g., TableReporter).
 *
 * @note These reporter classes have *no* association with some of the
 * Analyses that have "reporter" in their name (like ForceReporter).
 *
 * @ingroup reporters
 *
 * @author Ajay Seth
 */
class OSIMCOMMON_API AbstractReporter : public Component {
OpenSim_DECLARE_ABSTRACT_OBJECT(AbstractReporter, Component);
public:
//==============================================================================
// PROPERTIES
//==============================================================================

    OpenSim_DECLARE_PROPERTY(report_time_interval, double,
        "The recording time interval (s). If interval == 0, defaults to"
        "every valid integration time step.");

//=============================================================================
// PUBLIC METHODS
//=============================================================================
    /** Report values given the state and top-level Component (e.g. Model) */
    void report(const SimTK::State& s) const;

protected:
    /** Default constructor sets up Reporter-level properties; can only be
    called from a derived class constructor. **/
    AbstractReporter();

    virtual ~AbstractReporter() = default;

    /** Enable de/serialization from/to XML for derived classes  **/
    AbstractReporter(SimTK::Xml::Element& node);

    //--------------------------------------------------------------------------
    // Reporter interface.
    //--------------------------------------------------------------------------
    virtual void implementReport(const SimTK::State& state) const = 0;

    //--------------------------------------------------------------------------
    // Component interface.
    //--------------------------------------------------------------------------
    /** Add reporter required resources to the underlying System */
    void extendAddToSystem(SimTK::MultibodySystem& system) const override;

    /** Extend the Reporting functionality. Only does anything if
     report_time_interval is 0.  */
    void extendRealizeReport(const SimTK::State& state) const override final;

private:
    void setNull();
    void constructProperties();

//=============================================================================
};  // END of class AbstractReporter
//=============================================================================

/**
* This is an abstract Reporter with a single list Input named "inputs" whose
* type is templated (InputT).
*
* Destination of reported values are left to concrete types.
*
* @ingroup reporters
*
* @author Ajay Seth
*/
template<typename InputT = SimTK::Real>
class Reporter : public AbstractReporter {
    OpenSim_DECLARE_ABSTRACT_OBJECT_T(Reporter, InputT, AbstractReporter);
public:
    //=========================================================================
    // INPUTS
    //=========================================================================
    OpenSim_DECLARE_LIST_INPUT(inputs, InputT, SimTK::Stage::Report,
        "Variable list of quantities to be reported.");

    //==========================================================================
    // PUBLIC METHODS
    //==========================================================================

    /** Connect an output (single-valued or list) to this reporter. 
    The output must be of type InputT.
    If the output is a list output, this connects to all of the channels of the
    output. You can optionally provide an alias that will be used by this
    component to refer to the output; the alias will be used for all channels
    of the output.                                          
    @code
    auto* reporter = new ConsoleReporter();
    auto* src = new TableSource();
    reporter->addToReport(src->getOutput("all_columns"));
    @endcode
    This method is equivalent to
    connectInput_inputs(const AbstractOutput&, const std::string&). */
    void addToReport(const AbstractOutput& output,
                     const std::string& alias = "") {
        connectInput_inputs(output, alias);
    }

    /** Connect an output channel to this reporter.
    The output channel must be of type InputT.
    You can optionally provide an alias that will be used by this component to
    refer to the channel.
    @code
    auto* reporter = new ConsoleReporter();
    auto* src = new TableSource();
    reporter->addToReport(src->getOutput("column").getChannel("ankle"));
    @endcode
    This method is equivalent to
    connectInput_inputs(const AbstractChannel&, const std::string&). */
    void addToReport(const AbstractChannel& channel,
                     const std::string& alias = "") {
        connectInput_inputs(channel, alias);
    }

protected:
    /** Default constructor sets up Reporter-level properties; can only be
    called from a derived class constructor. **/
    Reporter() = default;
    virtual ~Reporter() = default;
    //=============================================================================
};  // END of class Reporter<InputT>
    //=============================================================================


/**
* This concrete Reporter class collects and reports Output<InputT>s within a
* TimeSeriesTable_. The column labels in the resulting table come from the
* names of the outputs connected to this reporter. The contents of the table are
* the Output values with each row being the value of all outputs at subsequent
* times determined by the reporting interval.
*
* @ingroup reporters
*
* @tparam InputT The type for the Reporter's Input (i.e., Reporter<InputT>).
* @tparam ValueT The type for the TimeSeriesTable (i.e., TimeSeriesTable_<ValueT>).
*
* @author Ajay Seth
*/
template<class InputT=SimTK::Real, typename ValueT=InputT>
class TableReporter_ : public Reporter<InputT> {
OpenSim_DECLARE_CONCRETE_OBJECT_T(TableReporter_, InputT, Reporter<InputT>);
public:
    TableReporter_() = default;
    virtual ~TableReporter_() = default;

    /** Retrieve the report as a TimeSeriesTable.                             */
    const TimeSeriesTable_<ValueT>& getTable() const {
        return _outputTable;
    }

    /** Clear the report. This can be used for example in loops performing 
    simulation. Each new iteration should start with an empty report and so this
    function can be used to clear the report at the end of each iteration.    */
    void clearTable() {
        std::vector<std::string> columnLabels;
        // Handle the case where no outputs were connected to the reporter.
        if (_outputTable.hasColumnLabels()) {
            columnLabels = _outputTable.getColumnLabels();
        }
        _outputTable = TimeSeriesTable_<ValueT>{};
        if (!columnLabels.empty()) {
            _outputTable.setColumnLabels(columnLabels);
        }
    }

protected:
    void implementReport(const SimTK::State& state) const override {
        const auto& input = this->template getInput<InputT>("inputs");
        SimTK::RowVector_<ValueT> result;
        result.resize(int(input.getNumConnectees()));

        for (auto idx = 0u; idx < input.getNumConnectees(); ++idx) {
              const auto& chan = input.getChannel(idx);
              const auto& value = chan.getValue(state);
              result[idx] = value;
        }
        try {
            const_cast<Self*>(this)->_outputTable.appendRow(state.getTime(),
                                                            result);
        } catch(const InvalidTimestamp& exception) {
            OPENSIM_THROW(Exception,
                          "Attempting to update reporter with rows having "
                          "invalid timestamps. Hint: If running simulation in "
                          "a loop, use clearTable() to clear table at the end "
                          "of each loop.\n\n" + std::string{exception.what()});
        }
    }

    void extendFinalizeConnections(Component& root) override {
        Super::extendFinalizeConnections(root);

        const auto& input = this->template getInput<InputT>("inputs");

        std::vector<std::string> labels;
        for (auto idx = 0u; idx < input.getNumConnectees(); ++idx) {
<<<<<<< HEAD
            const auto& label = input.getAnnotation(idx);
            if (label.empty()) // Use the fullpathname
                labels.push_back(input.getChannel(idx).getPathName());
            else
                labels.push_back(label);
=======
            labels.push_back( input.getLabel(idx) );
        }
        if (!labels.empty()) {
            const_cast<Self*>(this)->_outputTable.setColumnLabels(labels);
        } else {
            std::cout << "Warning: No outputs were connected to '"
                      << this->getName() << "' of type "
                      << getConcreteClassName() << ". You can connect outputs "
                      "by calling addToReport()." << std::endl;

>>>>>>> 72ed2011
        }
    }

private:

    // Hold the output values in a table with values as columns and time rows
    // We write to this table in const methods, but only because we ensure
    // those const methods are never called with trial integrator states.
    TimeSeriesTable_<ValueT> _outputTable;
};

/** A reporter that simply prints quantities to the console
 (command window or terminal), perhaps to monitor the progress of a simulation 
 as it executes.
 @ingroup reporters
  */
template <typename T>
class ConsoleReporter_ : public Reporter<T> {
    OpenSim_DECLARE_CONCRETE_OBJECT_T(ConsoleReporter_, T, Reporter<T>);

    // TODO num significant digits (override).
public:
    ConsoleReporter_() = default;
    virtual ~ConsoleReporter_() = default;

private:
    void implementReport(const SimTK::State& state) const override {
        // Output::getNumberOfSignificantDigits().
        const auto& input = this->template getInput<T>("inputs");

        if (state.getTime() <= SimTK::Eps) {
            // reset print count if we reset the simulation
            const_cast<ConsoleReporter_<T>*>(this)->_printCount = 0;
        }

        // Periodically display column headers.
        if (_printCount % 40 == 0) {
            std::cout << "[" << this->getName() << "]" << "\n";

            // Split labels over multiple lines. First, find the length of the
            // longest label.
            int longestLabel = 0;
            for (auto idx = 0u; idx < input.getNumConnectees(); ++idx)
                longestLabel = std::max(longestLabel,
                                        (int)input.getLabel(idx).size());

            // Round up to the nearest multiple of _width to determine the
            // number of header rows.
            const int numHeaderRows = (longestLabel-1) / _width + 1;

            // Display labels in chunks of size _width.
            for (int row = 0; row < numHeaderRows; ++row)
            {
                // Time column.
                if (row == numHeaderRows-1)
                    std::cout << std::setw(_width) << "time" << "| ";
                else
                    std::cout << std::setw(_width+2) << "| ";

                // Data columns.
                for (auto idx = 0u; idx < input.getNumConnectees(); ++idx) {
                    const auto& outName = input.getLabel(idx);
                    const std::string lbl =
                        std::string(numHeaderRows*_width - outName.size(), ' ')
                        + outName;
                    std::cout << lbl.substr(_width*row, _width) << "| ";
                }
                std::cout << "\n";
            }

            // Horizontal rule.
            for (auto idx = 0u; idx <= input.getNumConnectees(); ++idx)
                std::cout << std::string(_width, '-') << "| ";
            std::cout << "\n";
        }

        // TODO set width based on number of significant digits.
        std::cout << std::setw(_width) << std::scientific
                  << state.getTime() << "| ";
        for (const auto& chan : input.getChannels()) {
            const auto& value = chan->getValue(state);
            const auto& nSigFigs = chan->getOutput().getNumberOfSignificantDigits();
            std::cout << std::setw(_width) << std::scientific
                      << std::setprecision(nSigFigs) << value << "| ";
        }
        std::cout << std::endl;

        const_cast<ConsoleReporter_<T>*>(this)->_printCount++;
    }

    unsigned int _printCount = 0;
    int _width = 14;
};

// specialization where InputT is Vector_<T> and ValueT is Real
template<>
inline void TableReporter_<SimTK::Vector, SimTK::Real>::
    implementReport(const SimTK::State& state) const
{
    const auto& input = getInput<SimTK::Vector>("inputs");
    const SimTK::Vector& result = input.getValue(state, 0);
    
    if (_outputTable.getNumRows() == 0) {
        std::vector<std::string> labels;
        const std::string& base = input.getLabel(0);
        for (int ix = 0; ix < result.size(); ++ix) {
            labels.push_back(base + "[" + std::to_string(ix)+"]");
        }
        const_cast<Self*>(this)->_outputTable.setColumnLabels(labels);
    }

    const_cast<Self*>(this)->_outputTable.appendRow(state.getTime(), 
                                                    (~result).getAsRowVector());
}

/** @name Commonly used concrete TableReporters */
/// @{
/** This table can report doubles, and is the most common reporter that you
would want to use. You can use this reporter to report muscle activation,
 a coordinate value, etc.
@relates TableReporter_
@ingroup reporters
*/
typedef TableReporter_<SimTK::Real> TableReporter;
/** This table can report SimTK::Vec3%s, and thus can be used for reporting
 positions, velocities, accelerations, etc.
@relates TableReporter_
@ingroup reporters
*/
typedef TableReporter_<SimTK::Vec3> TableReporterVec3;
/** This table can report SimTK::Vector%s, and thus can be used for reporting
vector control signals, or all the generalized coordinates in one vector.
@relates TableReporter_
@ingroup reporters
*/
typedef TableReporter_<SimTK::Vector, SimTK::Real> TableReporterVector;
/// @}

/** @name Commonly used concrete ConsoleReporters */
/// @{
/** This table can report doubles; you can use this reporter to report muscle
 activation, a coordinate value, etc.
@relates ConsoleReporter_
@ingroup reporters
*/
typedef ConsoleReporter_<SimTK::Real> ConsoleReporter;
/** This table can report SimTK::Vec3%s, and thus can be used for reporting
 positions, velocities, accelerations, etc.
@relates ConsoleReporter_
@ingroup reporters
*/
typedef ConsoleReporter_<SimTK::Vec3> ConsoleReporterVec3;
/// @}
    

//=============================================================================
} // end of namespace OpenSim

#endif // OPENSIM_REPORTER_H_

<|MERGE_RESOLUTION|>--- conflicted
+++ resolved
@@ -232,13 +232,6 @@
 
         std::vector<std::string> labels;
         for (auto idx = 0u; idx < input.getNumConnectees(); ++idx) {
-<<<<<<< HEAD
-            const auto& label = input.getAnnotation(idx);
-            if (label.empty()) // Use the fullpathname
-                labels.push_back(input.getChannel(idx).getPathName());
-            else
-                labels.push_back(label);
-=======
             labels.push_back( input.getLabel(idx) );
         }
         if (!labels.empty()) {
@@ -249,7 +242,6 @@
                       << getConcreteClassName() << ". You can connect outputs "
                       "by calling addToReport()." << std::endl;
 
->>>>>>> 72ed2011
         }
     }
 
