--- conflicted
+++ resolved
@@ -6,11 +6,7 @@
 
 include_directories(${OpenSim_SOURCE_DIR}/Vendors/lepton/include)
 
-<<<<<<< HEAD
 OpenSimAddLibrary(VENDORLIB LOWERINCLUDEDIRNAME
-=======
-OPENSIM_add_library(VENDORLIB LOWERINCLUDEDIRNAME
->>>>>>> 1a16b0ee
     KIT Lepton
     AUTHORS "Peter_Eastman"
     LINKLIBS ""
