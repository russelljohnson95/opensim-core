--- conflicted
+++ resolved
@@ -215,7 +215,9 @@
         }
     }
     //}
-<<<<<<< HEAD
+
+    // Control infos.
+    // --------------
     auto controlNames = createControlNamesFromModel(m_model_base);
     for (int i = 0; i < ph0.getProperty_control_infos_pattern().size(); ++i) {
         const auto& pattern = ph0.get_control_infos_pattern(i).getName();
@@ -227,11 +229,6 @@
             }
         }
     }
-=======
-
-    // Control infos.
-    // --------------
-    auto controlNames = createControlNamesFromModel(m_model_base);
     for (int i = 0; i < ph0.getProperty_control_infos().size(); ++i) {
         const auto& name = ph0.get_control_infos(i).getName();
         auto it = std::find(controlNames.begin(), controlNames.end(), name);
@@ -241,7 +238,6 @@
                         name));
     }
 
->>>>>>> 2aaca257
     for (int i = 0; i < ph0.getProperty_control_infos().size(); ++i) {
         const auto& name = ph0.get_control_infos(i).getName();
         m_control_infos[name] = ph0.get_control_infos(i);
