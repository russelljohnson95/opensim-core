--- conflicted
+++ resolved
@@ -92,12 +92,6 @@
         MocoCasADiSolver/CasOCHermiteSimpson.h
         MocoCasADiSolver/CasOCHermiteSimpson.cpp
         MocoCasADiSolver/CasOCIterate.h
-<<<<<<< HEAD
-        MocoInverse.h
-        MocoInverse.cpp
-        )
-if(MOCO_WITH_TROPTER)
-=======
         MocoInverse.cpp
         MocoInverse.h
         MocoTrack.h
@@ -108,8 +102,7 @@
         MocoTool.cpp
         MocoTool.h
         )
-if (MOCO_WITH_TROPTER)
->>>>>>> 8bec6b15
+if(MOCO_WITH_TROPTER)
     list(APPEND MOCO_SOURCES
             tropter/TropterProblem.h
             tropter/TropterProblem.cpp)
