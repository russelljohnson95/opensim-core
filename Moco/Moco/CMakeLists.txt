
set(MOCO_SOURCES
        osimMoco.h
        osimMocoDLL.h
        RegisterTypes_osimMoco.h
        RegisterTypes_osimMoco.cpp
        MocoUtilities.h
        MocoUtilities.cpp
        MocoStudy.h
        MocoStudy.cpp
        MocoBounds.h
        MocoBounds.cpp
        MocoVariableInfo.h
        MocoVariableInfo.cpp
        MocoProblem.h
        MocoProblem.cpp
        MocoProblemInfo.h
        MocoProblemRep.h
        MocoProblemRep.cpp
        MocoCost/MocoCost.h
        MocoCost/MocoCost.cpp
        MocoCost/MocoMarkerEndpointCost.h
        MocoCost/MocoMarkerEndpointCost.cpp
        MocoCost/MocoMarkerTrackingCost.h
        MocoCost/MocoMarkerTrackingCost.cpp
        MocoWeightSet.h
        MocoCost/MocoStateTrackingCost.h
        MocoCost/MocoStateTrackingCost.cpp
        MocoCost/MocoControlCost.h
        MocoCost/MocoControlCost.cpp
        MocoCost/MocoControlTrackingCost.h
        MocoCost/MocoControlTrackingCost.cpp
        MocoCost/MocoJointReactionCost.h
        MocoCost/MocoJointReactionCost.cpp
        MocoCost/MocoOrientationTrackingCost.h
        MocoCost/MocoOrientationTrackingCost.cpp
        MocoCost/MocoTranslationTrackingCost.h
        MocoCost/MocoTranslationTrackingCost.cpp
        MocoSolver.h
        MocoSolver.cpp
        MocoDirectCollocationSolver.h
        MocoDirectCollocationSolver.cpp
        MocoIterate.h
        MocoIterate.cpp
        MocoTropterSolver.h
        MocoTropterSolver.cpp
        MocoParameter.h
        MocoParameter.cpp
        MocoConstraint.h
        MocoConstraint.cpp
<<<<<<< HEAD
        MocoTrack.h
        MocoTrack.cpp
=======
        MocoControlBoundConstraint.cpp
        MocoControlBoundConstraint.h
>>>>>>> 2966d3c1
        InverseMuscleSolver/InverseMuscleSolver.h
        InverseMuscleSolver/InverseMuscleSolver.cpp
        InverseMuscleSolver/GlobalStaticOptimization.h
        InverseMuscleSolver/GlobalStaticOptimization.cpp
        InverseMuscleSolver/INDYGO.h
        InverseMuscleSolver/INDYGO.cpp
        InverseMuscleSolver/INDYGOProblemInternal.h
        InverseMuscleSolver/DeGrooteFregly2016MuscleStandalone.h
        InverseMuscleSolver/InverseMuscleSolverMotionData.h
        InverseMuscleSolver/InverseMuscleSolverMotionData.cpp
        Components/DeGrooteFregly2016Muscle.h
        Components/DeGrooteFregly2016Muscle.cpp
        Components/ActivationCoordinateActuator.h
        Components/StationPlaneContactForce.h
        Components/StationPlaneContactForce.cpp
        Components/PositionMotion.h
        Components/PositionMotion.cpp
        Components/ModelFactory.h
        Components/ModelFactory.cpp
        Components/DiscreteForces.h
        Components/DiscreteForces.cpp
        Components/AccelerationMotion.h
        Components/AccelerationMotion.cpp
        MocoCasADiSolver/MocoCasADiSolver.h
        MocoCasADiSolver/MocoCasADiSolver.cpp
        MocoCasADiSolver/MocoCasOCProblem.h
        MocoCasADiSolver/MocoCasOCProblem.cpp
        MocoCasADiSolver/CasOCProblem.h
        MocoCasADiSolver/CasOCProblem.cpp
        MocoCasADiSolver/CasOCSolver.h
        MocoCasADiSolver/CasOCSolver.cpp
        MocoCasADiSolver/CasOCFunction.h
        MocoCasADiSolver/CasOCFunction.cpp
        MocoCasADiSolver/CasOCTranscription.h
        MocoCasADiSolver/CasOCTranscription.cpp
        MocoCasADiSolver/CasOCTrapezoidal.h
        MocoCasADiSolver/CasOCTrapezoidal.cpp
        MocoCasADiSolver/CasOCHermiteSimpson.h
        MocoCasADiSolver/CasOCHermiteSimpson.cpp
        MocoCasADiSolver/CasOCIterate.h
        MocoInverse.cpp
        MocoInverse.h
        Common/TableProcessor.h
        ModelProcessor.h
<<<<<<< HEAD
        MocoTool.cpp
        MocoTool.h)
if(MOCO_WITH_TROPTER)
=======
        ModelOperators.h
        MocoTool.cpp
        MocoTool.h
        )
if (MOCO_WITH_TROPTER)
>>>>>>> 2966d3c1
    list(APPEND MOCO_SOURCES
            tropter/TropterProblem.h
            tropter/TropterProblem.cpp)
endif ()
add_library(osimMoco SHARED ${MOCO_SOURCES})
target_link_libraries(osimMoco PUBLIC osimTools
        PRIVATE tropter casadi)

target_include_directories(osimMoco INTERFACE
        $<BUILD_INTERFACE:${CMAKE_SOURCE_DIR}/Moco>
        $<INSTALL_INTERFACE:${CMAKE_INSTALL_INCLUDEDIR}>)

set_target_properties(osimMoco PROPERTIES
        DEFINE_SYMBOL OSIMMOCO_EXPORTS
        PROJECT_LABEL "Library - osimMoco"
        FOLDER "Moco"
        )
if (MOCO_WITH_TROPTER)
    target_compile_definitions(osimMoco PUBLIC MOCO_WITH_TROPTER)
endif ()

if (MOCO_COPY_DEPENDENCIES)
    if (APPLE)
        set(rpath_macro "\@loader_path")
    elseif (UNIX)
        set(rpath_macro "\$ORIGIN")
    endif ()
    set_property(TARGET osimMoco APPEND PROPERTY
            INSTALL_RPATH "${rpath_macro}/")
endif ()

if (WIN32)
    add_dependencies(osimMoco Copy_OpenSim_DLLs)
endif ()

install(TARGETS osimMoco EXPORT MocoTargets
        ARCHIVE DESTINATION ${CMAKE_INSTALL_LIBDIR}
        LIBRARY DESTINATION ${CMAKE_INSTALL_LIBDIR}
        RUNTIME DESTINATION ${CMAKE_INSTALL_BINDIR})

# TODO do not install InverseMuscleSolverMotionData.h b/c it uses Eigen.
install(DIRECTORY ${CMAKE_CURRENT_SOURCE_DIR}/
        DESTINATION ${MOCO_INSTALL_INCLUDEDIR}/Moco
        FILES_MATCHING PATTERN "*.h*")<|MERGE_RESOLUTION|>--- conflicted
+++ resolved
@@ -48,13 +48,8 @@
         MocoParameter.cpp
         MocoConstraint.h
         MocoConstraint.cpp
-<<<<<<< HEAD
-        MocoTrack.h
-        MocoTrack.cpp
-=======
         MocoControlBoundConstraint.cpp
         MocoControlBoundConstraint.h
->>>>>>> 2966d3c1
         InverseMuscleSolver/InverseMuscleSolver.h
         InverseMuscleSolver/InverseMuscleSolver.cpp
         InverseMuscleSolver/GlobalStaticOptimization.h
@@ -97,19 +92,15 @@
         MocoCasADiSolver/CasOCIterate.h
         MocoInverse.cpp
         MocoInverse.h
+        MocoTrack.h
+        MocoTrack.cpp
         Common/TableProcessor.h
         ModelProcessor.h
-<<<<<<< HEAD
-        MocoTool.cpp
-        MocoTool.h)
-if(MOCO_WITH_TROPTER)
-=======
         ModelOperators.h
         MocoTool.cpp
         MocoTool.h
         )
 if (MOCO_WITH_TROPTER)
->>>>>>> 2966d3c1
     list(APPEND MOCO_SOURCES
             tropter/TropterProblem.h
             tropter/TropterProblem.cpp)
