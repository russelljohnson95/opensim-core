#ifndef MOCO_TROPTERPROBLEM_H
#define MOCO_TROPTERPROBLEM_H
/* -------------------------------------------------------------------------- *
 * OpenSim Moco: TropterProblem.h                                             *
 * -------------------------------------------------------------------------- *
 * Copyright (c) 2018 Stanford University and the Authors                     *
 *                                                                            *
 * Author(s): Christopher Dembia                                              *
 *                                                                            *
 * Licensed under the Apache License, Version 2.0 (the "License"); you may    *
 * not use this file except in compliance with the License. You may obtain a  *
 * copy of the License at http://www.apache.org/licenses/LICENSE-2.0          *
 *                                                                            *
 * Unless required by applicable law or agreed to in writing, software        *
 * distributed under the License is distributed on an "AS IS" BASIS,          *
 * WITHOUT WARRANTIES OR CONDITIONS OF ANY KIND, either express or implied.   *
 * See the License for the specific language governing permissions and        *
 * limitations under the License.                                             *
 * -------------------------------------------------------------------------- */

#include "../MocoBounds.h"
#include "../MocoTropterSolver.h"
#include "../MocoUtilities.h"

#include <simbody/internal/Constraint.h>

#include <OpenSim/Simulation/InverseDynamicsSolver.h>

#include <tropter/tropter.h>

namespace OpenSim {

inline tropter::Bounds convertBounds(const MocoBounds& mb) {
    return {mb.getLower(), mb.getUpper()};
}
inline tropter::InitialBounds convertBounds(const MocoInitialBounds& mb) {
    return {mb.getLower(), mb.getUpper()};
}
inline tropter::FinalBounds convertBounds(const MocoFinalBounds& mb) {
    return {mb.getLower(), mb.getUpper()};
}

template <typename T>
class MocoTropterSolver::TropterProblemBase : public tropter::Problem<T> {
protected:
    TropterProblemBase(const MocoTropterSolver& solver)
            : tropter::Problem<T>(solver.getProblemRep().getName()),
              m_mocoTropterSolver(solver),
              m_mocoProbRep(solver.getProblemRep()),
              m_modelBase(m_mocoProbRep.getModelBase()),
              m_modelDisabledConstraints(
                      m_mocoProbRep.getModelDisabledConstraints()) {
        // TODO set name properly.
        // Disable all controllers.
        // TODO temporary; don't want to actually do this.
        auto controllers = m_modelBase.getComponentList<Controller>();
        for (auto& controller : controllers) {
            OPENSIM_THROW_IF(controller.get_enabled(), Exception,
                    "MocoTropterSolver does not support OpenSim Controllers. "
                    "Disable all controllers in the model.");
        }

        m_stateBase = m_modelBase.getWorkingState();
        m_stateDisabledConstraints =
                m_modelDisabledConstraints.getWorkingState();

        // It is sufficient to perform this check only on the original model.
        OPENSIM_THROW_IF(!m_modelBase.getMatterSubsystem().getUseEulerAngles(
                                 m_stateBase),
                Exception, "Quaternions are not supported.");
        // It is sufficient to create these containers from the original model
        // since the discrete variables added to the model with disabled
        // constraints wouldn't show up anyway.
        m_svNamesInSysOrder =
                createStateVariableNamesInSystemOrder(m_modelBase, m_yIndexMap);

        addStateVariables();
        addControlVariables();
        addKinematicConstraints();
        addGenericPathConstraints();
        addParameters();
    }

    void addStateVariables() {
        this->set_time(convertBounds(m_mocoProbRep.getTimeInitialBounds()),
                convertBounds(m_mocoProbRep.getTimeFinalBounds()));
        for (const auto& svName : m_svNamesInSysOrder) {
            const auto& info = m_mocoProbRep.getStateInfo(svName);
            this->add_state(svName, convertBounds(info.getBounds()),
                    convertBounds(info.getInitialBounds()),
                    convertBounds(info.getFinalBounds()));
        }
    }

    void addControlVariables() {
        for (const auto& actu : m_modelBase.getComponentList<Actuator>()) {
            // TODO handle a variable number of control signals.
            const auto& actuName = actu.getAbsolutePathString();
            const auto& info = m_mocoProbRep.getControlInfo(actuName);
            this->add_control(actuName, convertBounds(info.getBounds()),
                    convertBounds(info.getInitialBounds()),
                    convertBounds(info.getFinalBounds()));
        }
    }

    void addKinematicConstraints() {
        // Add any scalar constraints associated with kinematic constraints in
        // the model as path constraints in the problem.
        // Whether or not enabled kinematic constraints exist in the model,
        // check that optional solver properties related to constraints are
        // set properly.
        const std::vector<std::string> kcNames =
                m_mocoProbRep.createKinematicConstraintNames();
        if (kcNames.empty()) {
            OPENSIM_THROW_IF(
                    !m_mocoTropterSolver
                             .getProperty_enforce_constraint_derivatives()
                             .empty(),
                    Exception,
                    "Solver property 'enforce_constraint_derivatives' "
                    "was set but no enabled kinematic constraints exist in the "
                    "model.");
            OPENSIM_THROW_IF(
                    m_mocoTropterSolver.get_minimize_lagrange_multipliers(),
                    Exception,
                    "Solver property 'minimize_lagrange_multipliers' "
                    "was enabled but no enabled kinematic constraints exist in "
                    "the "
                    "model.");
            // Do not add kinematic constraints, so we can return. This avoids
            // attempting to access the `enforce_constraint_derivatives`
            // property below, which is empty.
            return;
        } else {
            OPENSIM_THROW_IF(
                    m_mocoTropterSolver
                            .getProperty_enforce_constraint_derivatives()
                            .empty(),
                    Exception,
                    "Enabled kinematic constraints exist in the "
                    "provided model. Please set the solver property "
                    "'enforce_constraint_derivatives' to either 'true' or "
                    "'false'.");
        }

        int cid, mp, mv, ma;
        int numEquationsThisConstraint;
        int multIndexThisConstraint;
        std::vector<MocoBounds> bounds;
        std::vector<std::string> labels;
        std::vector<KinematicLevel> kinLevels;
        const bool enforceConstraintDerivs =
                m_mocoTropterSolver.get_enforce_constraint_derivatives();
        for (const auto& kcName : kcNames) {
            const auto& kc = m_mocoProbRep.getKinematicConstraint(kcName);
            const auto& multInfos = m_mocoProbRep.getMultiplierInfos(kcName);
            cid = kc.getSimbodyConstraintIndex();
            mp = kc.getNumPositionEquations();
            mv = kc.getNumVelocityEquations();
            ma = kc.getNumAccelerationEquations();
            bounds = kc.getConstraintInfo().getBounds();
            labels = kc.getConstraintInfo().getConstraintLabels();
            kinLevels = kc.getKinematicLevels();

            // TODO only add velocity correction variables for holonomic
            // constraint derivatives? For now, disallow enforcing derivatives
            // if non-holonomic or acceleration constraints present.
            OPENSIM_THROW_IF(enforceConstraintDerivs && mv != 0, Exception,
                    format("Enforcing constraint derivatives is supported only "
                           "for "
                           "holonomic (position-level) constraints. "
                           "There are %i velocity-level "
                           "scalar constraints associated with the model "
                           "Constraint "
                           "at ConstraintIndex %i.",
                            mv, cid));
            OPENSIM_THROW_IF(enforceConstraintDerivs && ma != 0, Exception,
                    format("Enforcing constraint derivatives is supported only "
                           "for "
                           "holonomic (position-level) constraints. "
                           "There are %i acceleration-level "
                           "scalar constraints associated with the model "
                           "Constraint "
                           "at ConstraintIndex %i.",
                            ma, cid));

            m_total_mp += mp;
            m_total_mv += mv;
            m_total_ma += ma;

            // Loop through all scalar constraints associated with the model
            // constraint and corresponding path constraints to the optimal
            // control problem.
            //
            // We need a different index for the Lagrange multipliers since
            // they are only added if the current constraint equation is not a
            // derivative of a position- or velocity-level equation.
            multIndexThisConstraint = 0;
            numEquationsThisConstraint = 0;
            for (int i = 0; i < kc.getConstraintInfo().getNumEquations(); ++i) {

                // If the index for this path constraint represents an
                // a non-derivative scalar constraint equation, also add a
                // Lagrange multiplier to the problem.
                if (kinLevels[i] == KinematicLevel::Position ||
                        kinLevels[i] == KinematicLevel::Velocity ||
                        kinLevels[i] == KinematicLevel::Acceleration) {

                    // TODO name constraints based on model constraint names
                    // or coordinate names if a locked or prescribed coordinate
                    this->add_path_constraint(
                            labels[i], convertBounds(bounds[i]));

                    const auto& multInfo = multInfos[multIndexThisConstraint];
                    this->add_adjunct(multInfo.getName(),
                            convertBounds(multInfo.getBounds()),
                            convertBounds(multInfo.getInitialBounds()),
                            convertBounds(multInfo.getFinalBounds()));
                    // Add velocity correction variables if enforcing
                    // constraint equation derivatives.
                    if (enforceConstraintDerivs) {
                        // TODO this naming convention assumes that the
                        // associated Lagrange multiplier name begins with
                        // "lambda", which may change in the future.
                        OPENSIM_THROW_IF(
                                multInfo.getName().substr(0, 6) != "lambda",
                                Exception,
                                format("Expected the multiplier name for this "
                                       "constraint to begin with 'lambda' but "
                                       "it "
                                       "begins with '%s'.",
                                        multInfo.getName().substr(0, 6)));
                        this->add_diffuse(std::string(multInfo.getName())
                                                  .replace(0, 6, "gamma"),
                                convertBounds(
                                        m_mocoTropterSolver
                                                .get_velocity_correction_bounds()));
                    }
                    ++multIndexThisConstraint;
                    ++numEquationsThisConstraint;

                    // If enforcing constraint derivatives, also add path
                    // constraints for kinematic constraint equation
                    // derivatives.
                } else if (enforceConstraintDerivs) {
                    this->add_path_constraint(
                            labels[i], convertBounds(bounds[i]));
                    ++numEquationsThisConstraint;
                }
            }

            m_numKinematicConstraintEquations += numEquationsThisConstraint;
        }
        m_numMultipliers = m_total_mp + m_total_mv + m_total_ma;
    }

    /// Add any generic path constraints included in the problem.
    void addGenericPathConstraints() {
        for (std::string pcName : m_mocoProbRep.createPathConstraintNames()) {
            const MocoPathConstraint& constraint =
                    m_mocoProbRep.getPathConstraint(pcName);
            auto pcInfo = constraint.getConstraintInfo();
            auto labels = pcInfo.getConstraintLabels();
            auto bounds = pcInfo.getBounds();
            for (int i = 0; i < pcInfo.getNumEquations(); ++i) {
                this->add_path_constraint(labels[i], convertBounds(bounds[i]));
            }
        }
        m_numPathConstraintEquations =
                m_mocoProbRep.getNumPathConstraintEquations();
    }

    void addParameters() {
        for (std::string name : m_mocoProbRep.createParameterNames()) {
            const MocoParameter& parameter = m_mocoProbRep.getParameter(name);
            this->add_parameter(name, convertBounds(parameter.getBounds()));
        }
    }

    void initialize_on_iterate(
            const Eigen::VectorXd& parameters) const override final {
        // If they exist, apply parameter values to the model.
        this->applyParametersToModelProperties(parameters);
    }

    void setSimTKTimeAndStates(const T& time,
            Eigen::Ref<const tropter::VectorX<T>> states,
            SimTK::State& simTKState) const {
        simTKState.setTime(time);
        // We must skip over unused slots in the SimTK::State that are reserved
        // for quaternions.
        for (int isv = 0; isv < states.size(); ++isv) {
            simTKState.updY()[m_yIndexMap.at(isv)] = states[isv];
        }
    }

    void setSimTKState(
            const tropter::Input<T>& in, bool setControlsToNaN = false) const {
        const auto& time = in.time;
        const auto& states = in.states;
        const auto& controls = in.controls;
        const auto& adjuncts = in.adjuncts;

        auto& simTKStateBase = this->m_stateBase;
        auto& simTKStateDisabledConstraints = this->m_stateDisabledConstraints;
        auto& modelDisabledConstraints = this->m_modelDisabledConstraints;

        this->setSimTKTimeAndStates(
                time, states, simTKStateDisabledConstraints);

        if (setControlsToNaN) {
            modelDisabledConstraints.updControls(simTKStateDisabledConstraints)
                    .setToNaN();
        } else if (modelDisabledConstraints.getNumControls()) {
            // Set the controls for actuators in the OpenSim model with disabled
            // constraints. The base model never gets realized past
            // Stage::Velocity, so we don't ever need to set its controls.
            auto& osimControls = modelDisabledConstraints.updControls(
                    simTKStateDisabledConstraints);
            std::copy_n(in.controls.data(), in.controls.size(),
                    osimControls.updContiguousScalarData());
            modelDisabledConstraints.realizeVelocity(
                    simTKStateDisabledConstraints);
            modelDisabledConstraints.setControls(
                    simTKStateDisabledConstraints, osimControls);
        }

        // If enabled constraints exist in the model, compute constraint forces
        // based on Lagrange multipliers, update the associated
        // discrete variables in the state.
        if (this->m_numKinematicConstraintEquations) {
            this->setSimTKTimeAndStates(time, states, simTKStateBase);
<<<<<<< HEAD
            this->calcKinematicAndApplyConstraintForces(
                    adjuncts, simTKStateBase, simTKStateDisabledConstraints);
        }
    }

    void calc_integral_cost(
            const tropter::Input<T>& in, T& integrand) const override {
=======
            this->calcAndApplyKinematicConstraintForces(adjuncts,
                    simTKStateBase, simTKStateDisabledConstraints);
        }
    }

    void setSimTKState(const tropter::Input<T>& in) const {
        this->setSimTKState(in, false);

        // Set the controls for actuators in the OpenSim model with disabled
        // constraints. The base model never gets realized past Stage::Velocity,
        // so we don't ever need to set its controls.
        auto& modelDisabledConstraints = this->m_modelDisabledConstraints;
        auto& simTKStateDisabledConstraints = this->m_stateDisabledConstraints;
        if (modelDisabledConstraints.getNumControls()) {
            auto& osimControls = modelDisabledConstraints.updControls(
                    simTKStateDisabledConstraints);
            std::copy_n(controls.data(), controls.size(),
                osimControls.updContiguousScalarData());
            modelDisabledConstraints.realizeVelocity(
                    simTKStateDisabledConstraints);
            modelDisabledConstraints.setControls(
                    simTKStateDisabledConstraints, osimControls);
        }
    }

    void calc_integral_cost(const tropter::Input<T>& in,
            T& integrand) const override {
>>>>>>> 823bbe69
        // Unpack variables.
        const auto& time = in.time;
        const auto& states = in.states;
        const auto& controls = in.controls;
        const auto& adjuncts = in.adjuncts;

        // Update the state.
        // TODO would it make sense to a vector of States, one for each mesh
        // point, so that each can preserve their cache?
        this->setSimTKState(in);

        // Compute the integrand for all MocoCosts.
        integrand = m_mocoProbRep.calcIntegralCost(
                this->m_stateDisabledConstraints);

        // If specified, add squared multiplers cost to the integrand.
        if (m_mocoTropterSolver.get_minimize_lagrange_multipliers()) {
            for (int i = 0; i < m_numMultipliers; ++i) {
                integrand +=
                        m_mocoTropterSolver.get_lagrange_multiplier_weight() *
                        adjuncts[i] * adjuncts[i];
            }
        }
    }

    void calc_endpoint_cost(
            const tropter::Input<T>& in, T& cost) const override {
        // TODO avoid all of this if there are no endpoint costs.

        // Update the state.
        this->setSimTKState(in);

        // Compute the endpoint cost for all MocoCosts.
        cost = m_mocoProbRep.calcEndpointCost(this->m_stateDisabledConstraints);
    }

    const MocoTropterSolver& m_mocoTropterSolver;
    const MocoProblemRep& m_mocoProbRep;
    const Model& m_modelBase;
    const Model& m_modelDisabledConstraints;
    mutable SimTK::State m_stateBase;
    mutable SimTK::State m_stateDisabledConstraints;

    std::vector<std::string> m_svNamesInSysOrder;
    std::unordered_map<int, int> m_yIndexMap;
    mutable SimTK::Vector_<SimTK::SpatialVec> m_constraintBodyForces;
    mutable SimTK::Vector m_constraintMobilityForces;
    mutable SimTK::Vector qdot;
    mutable SimTK::Vector qdotCorr;
    // The total number of scalar holonomic, non-holonomic, and acceleration
    // constraint equations enabled in the model. This does not count equations
    // for derivatives of holonomic and non-holonomic constraints.
    mutable int m_total_mp = 0;
    mutable int m_total_mv = 0;
    mutable int m_total_ma = 0;
    // This is the sum of m_total_m(p|v|a).
    mutable int m_numMultipliers = 0;
    // This is the output argument of
    // SimbodyMatterSubsystem::calcConstraintAccelerationErrors(), and includes
    // the acceleration-level holonomic, non-holonomic constraint errors and the
    // acceleration-only constraint errors.
    mutable SimTK::Vector m_pvaerr;
    // The total number of scalar constraint equations associated with model
    // kinematic constraints that the solver is responsible for enforcing. This
    // number does include equations for constraint derivatives.
    mutable int m_numKinematicConstraintEquations = 0;
    // The total number of scalar constraint equations associated with
    // MocoPathConstraints added to the MocoProblem.
    mutable int m_numPathConstraintEquations = 0;

    /// Apply parameters to properties in `m_modelBase` and
    /// `m_modelDisabledConstraints`.
    void applyParametersToModelProperties(
            const tropter::VectorX<T>& parameters) const {
        if (parameters.size()) {
            // Warning: memory borrowed, not copied (when third argument to
            // SimTK::Vector constructor is true)
            SimTK::Vector mocoParams(
                    (int)parameters.size(), parameters.data(), true);

            m_mocoProbRep.applyParametersToModelProperties(mocoParams, true);
        }
    }

<<<<<<< HEAD
    void calcKinematicAndApplyConstraintForces(
            const tropter::VectorX<T>& adjuncts, const SimTK::State& stateBase,
=======
    void calcAndApplyKinematicConstraintForces(
            const tropter::VectorX<T>& adjuncts,
            const SimTK::State& stateBase,
>>>>>>> 823bbe69
            SimTK::State& stateDisabledConstraints) const {
        // Calculate the constraint forces using the original model and the
        // solver-provided Lagrange multipliers.
        m_modelBase.realizeVelocity(stateBase);
        const auto& matter = m_modelBase.getMatterSubsystem();
        // Multipliers are negated so constraint forces can be used like
        // applied forces.
        SimTK::Vector multipliers(m_numMultipliers, adjuncts.data(), true);
        matter.calcConstraintForcesFromMultipliers(stateBase, -multipliers,
<<<<<<< HEAD
                m_constraintBodyForces, m_constraintMobilityForces);

=======
            m_constraintBodyForces, m_constraintMobilityForces);
        
>>>>>>> 823bbe69
        // Apply the constraint forces on the model with disabled constraints.
        const auto& constraintForces =
                m_modelDisabledConstraints.getComponent<DiscreteForces>(
                        m_mocoProbRep.getConstraintForcesPath());
        constraintForces.setAllForces(stateDisabledConstraints,
                m_constraintMobilityForces, m_constraintBodyForces);
    }

    void calcKinematicConstraintErrors(
            const SimTK::Vector& udot, tropter::Output<T>& out) const {
        // Only compute constraint errors if we're at a time point where path
        // constraints in the optimal control problem are enforced.
        if (out.path.size() != 0 && this->m_numKinematicConstraintEquations) {
            auto& stateBase = this->m_stateBase;

            // Position-level errors.
            std::copy_n(stateBase.getQErr().getContiguousScalarData(),
                    m_total_mp, out.path.data());

            const auto& enforceConstraintDerivatives =
                    m_mocoTropterSolver.get_enforce_constraint_derivatives();
            if (enforceConstraintDerivatives || m_total_ma) {
                // Calculuate udoterr. We cannot use State::getUDotErr()
                // because that uses Simbody's multiplilers and UDot,
                // whereas we have our own multipliers and UDot. Here, we use
                // the udot computed from the model with disabled constraints
                // since we cannot use (nor do we have availabe) udot computed
                // from the original model.
                const auto& matterBase = m_modelBase.getMatterSubsystem();
                matterBase.calcConstraintAccelerationErrors(
                        stateBase, udot, m_pvaerr);
            } else {
                m_pvaerr = SimTK::NaN;
            }

            if (enforceConstraintDerivatives) {
                // Velocity-level errors.
                std::copy_n(stateBase.getUErr().getContiguousScalarData(),
                        m_total_mp + m_total_mv, out.path.data() + m_total_mp);
                // Acceleration-level errors.
                std::copy_n(m_pvaerr.getContiguousScalarData(),
                        m_total_mp + m_total_mv + m_total_ma,
                        out.path.data() + 2 * m_total_mp + m_total_mv);
            } else {
                // Velocity-level errors. Skip derivatives of position-level
                // constraint equations.
                std::copy_n(stateBase.getUErr().getContiguousScalarData() +
                                    m_total_mp,
                        m_total_mv, out.path.data() + m_total_mp);
                // Acceleration-level errors. Skip derivatives of velocity-
                // and position-level constraint equations.
                std::copy_n(m_pvaerr.getContiguousScalarData() + m_total_mp +
                                    m_total_mv,
                        m_total_ma, out.path.data() + m_total_mp + m_total_mv);
            }
        }
    }

    void calcPathConstraintErrors(
            const SimTK::State& state, tropter::Output<T>& out) const {
        if (out.path.size() != 0) {
            // Copy errors from generic path constraints into output struct.
            SimTK::Vector pathConstraintErrors(
                    this->m_numPathConstraintEquations,
                    out.path.data() + m_numKinematicConstraintEquations, true);
            m_mocoProbRep.calcPathConstraintErrors(state, pathConstraintErrors);
        }
    }

public:
    template <typename MocoIterateType, typename tropIterateType>
    MocoIterateType convertIterateTropterToMoco(
            const tropIterateType& tropSol) const;

    MocoIterate convertToMocoIterate(const tropter::Iterate& tropSol) const;

    MocoSolution convertToMocoSolution(const tropter::Solution& tropSol) const;

    tropter::Iterate convertToTropterIterate(const MocoIterate& mocoIter) const;
};

template <typename T>
class MocoTropterSolver::ExplicitTropterProblem
        : public MocoTropterSolver::TropterProblemBase<T> {
public:
    ExplicitTropterProblem(const MocoTropterSolver& solver)
            : MocoTropterSolver::TropterProblemBase<T>(solver) {}
    void initialize_on_mesh(const Eigen::VectorXd&) const override {}
    void calc_differential_algebraic_equations(const tropter::Input<T>& in,
            tropter::Output<T> out) const override {
        // Unpack variables.
        const auto& states = in.states;
        const auto& controls = in.controls;
        const auto& adjuncts = in.adjuncts;
        const auto& diffuses = in.diffuses;

        // Original model and its associated state. These are used to calculate
        // kinematic constraint forces and errors.
        const auto& modelBase = this->m_modelBase;
        auto& simTKStateBase = this->m_stateDisabledConstraints;

        // Model with disabled constraints and its associated state. These are
        // used to compute the accelerations.
        const auto& modelDisabledConstraints = this->m_modelDisabledConstraints;
        auto& simTKStateDisabledConstraints = this->m_stateDisabledConstraints;

        // Update the state.
        this->setSimTKState(in);

        // Compute the accelerations.
        // TODO Antoine and Gil said realizing Dynamics is a lot costlier
        // than realizing to Velocity and computing forces manually.
        modelDisabledConstraints.realizeAcceleration(
                simTKStateDisabledConstraints);

        // Compute kinematic constraint errors if they exist.
        this->calcKinematicConstraintErrors(
                simTKStateDisabledConstraints.getUDot(), out);

        // Apply velocity correction to qdot if at a mesh interval midpoint.
        // This correction modifies the dynamics to enable a projection of
        // the model coordinates back onto the constraint manifold whenever
        // they deviate.
        // Posa, Kuindersma, Tedrake, 2016. "Optimization and stabilization
        // of trajectories for constrained dynamical systems"
        // Note: Only supported for the Hermite-Simpson transcription scheme.
        if (diffuses.size() != 0) {
            SimTK::Vector gamma((int)diffuses.size(), diffuses.data());
            const auto& matter = modelBase.getMatterSubsystem();
            matter.multiplyByGTranspose(
                    simTKStateBase, gamma, this->qdotCorr);
            // It doesn't matter what state we use for U since it's U is the
            // same in both states.
            this->qdot = simTKStateDisabledConstraints.getU() + this->qdotCorr;
        } else {
            this->qdot = simTKStateDisabledConstraints.getU();
        }

        // Copy state derivative values to output struct. We cannot simply
        // use getYDot() because we may have applied a velocity correction to
        // qdot.
        const int nq = this->qdot.size();
        const auto& udot = simTKStateDisabledConstraints.getUDot();
        const auto& zdot = simTKStateDisabledConstraints.getZDot();
        const int nu = udot.size();
        const int nz = zdot.size();
        std::copy_n(
                this->qdot.getContiguousScalarData(), nq, out.dynamics.data());
        std::copy_n(
                udot.getContiguousScalarData(), nu, out.dynamics.data() + nq);
        std::copy_n(zdot.getContiguousScalarData(), nz,
                out.dynamics.data() + nq + nu);

        // Path constraint errors.
        this->calcPathConstraintErrors(simTKStateDisabledConstraints, out);
    }
};

template <typename T>
class MocoTropterSolver::ImplicitTropterProblem
        : public MocoTropterSolver::TropterProblemBase<T> {
public:
    ImplicitTropterProblem(const MocoTropterSolver& solver)
            : TropterProblemBase<T>(solver) {
        OPENSIM_THROW_IF(this->m_stateDisabledConstraints.getNZ(), Exception,
                "Cannot use implicit dynamics mode if the system has auxiliary "
                "states.");
        OPENSIM_THROW_IF(this->m_numKinematicConstraintEquations, Exception,
                "Cannot use implicit dynamics mode with kinematic "
                "constraints.");
        // Add adjuncts for udot, which we call "w".
        int NU = this->m_stateDisabledConstraints.getNU();
        for (int iudot = 0; iudot < NU; ++iudot) {
            auto name = this->m_svNamesInSysOrder[iudot];
            auto leafpos = name.find("value");
            OPENSIM_THROW_IF(
                    leafpos == std::string::npos, Exception, "Internal error.");
            name.replace(leafpos, name.size(), "accel");
            // TODO: How to choose bounds on udot?
            this->add_adjunct(name, {-1000, 1000});
            this->add_path_constraint(name.substr(0, leafpos) + "residual", 0);
        }
    }
    void calc_differential_algebraic_equations(const tropter::Input<T>& in,
            tropter::Output<T> out) const override {

        const auto& states = in.states;
        const auto& controls = in.controls;
        const auto& adjuncts = in.adjuncts;

        const auto& modelDisabledConstraints = this->m_modelDisabledConstraints;
        auto& simTKStateDisabledConstraints = this->m_stateDisabledConstraints;
<<<<<<< HEAD
        const auto& matterIgnoringConstraints =
                modelDisabledConstraints.getMatterSubsystem();

        simTKStateDisabledConstraints.setTime(in.time);
        const int numEmptySlots =
                simTKStateDisabledConstraints.getNY() - (int)states.size();
=======

        const int numEmptySlots = simTKStateDisabledConstraints.getNY() -
            (int)states.size();
>>>>>>> 823bbe69
        const auto NQ = simTKStateDisabledConstraints.getNQ() - numEmptySlots;
        const auto NU = simTKStateDisabledConstraints.getNU();

        const auto& u = states.segment(NQ, NU);
        const auto& w =
                adjuncts.segment(this->m_numKinematicConstraintEquations, NU);

        // Kinematic differential equations
        // --------------------------------
        // qdot = u
        // TODO does not work for quaternions!
        out.dynamics.head(NQ) = u;

        // Multibody dynamics: differential equations
        // ------------------------------------------
        // udot = w
        out.dynamics.segment(NQ, NU) = w;

        // Multibody dynamics: "F - ma = 0"
        // --------------------------------
        this->setSimTKState(in);

        // TODO: Update to support kinematic constraints, using
        // this->calcKinematicConstraintForces()
        this->calcPathConstraintErrors(simTKStateDisabledConstraints, out);
        OPENSIM_THROW_IF(simTKStateDisabledConstraints.getSystemStage() >=
                                 SimTK::Stage::Acceleration,
                Exception,
                "Cannot realize to Acceleration in implicit dynamics mode.");

        if (out.path.size() != 0) {
            InverseDynamicsSolver id(modelDisabledConstraints);
            SimTK::Vector udot((int)w.size(), w.data(), true);
            SimTK::Vector residual =
                    id.solve(simTKStateDisabledConstraints, udot);

            double* residualBegin = out.path.data() +
                                    this->m_numKinematicConstraintEquations +
                                    this->m_numPathConstraintEquations;
            std::copy_n(residual.getContiguousScalarData(), residual.size(),
                    residualBegin);
        }

        // TODO Antoine and Gil said realizing Dynamics is a lot costlier than
        // realizing to Velocity and computing forces manually.

        /*
        if (SimTK::isNaN(in.adjuncts(0))) {
            std::cout << "DEBUG " << in.adjuncts << std::endl;
        }
        std::cout << "DEBUG dynamics\n" << out.dynamics << "\npath\n" <<
        out.path << std::endl; std::cout << simTKState.getY() << std::endl;
        std::cout << residual << std::endl;
        std::cout << udot << std::endl;
        std::cout << "adjuncts " << adjuncts << std::endl;
        std::cout << "num multibody " << this->m_numKinematicConstraintEqs;
         */
    }
    void calc_integral_cost(
            const tropter::Input<T>& in, T& integrand) const override final {
        TropterProblemBase<T>::calc_integral_cost(in, integrand);
        OPENSIM_THROW_IF(this->m_stateDisabledConstraints.getSystemStage() >=
                                 SimTK::Stage::Acceleration,
                Exception,
                "Cannot realize to Acceleration in implicit dynamics mode.");
    }
    void calc_endpoint_cost(
            const tropter::Input<T>& in, T& cost) const override final {
        TropterProblemBase<T>::calc_endpoint_cost(in, cost);
        OPENSIM_THROW_IF(this->m_stateDisabledConstraints.getSystemStage() >=
                                 SimTK::Stage::Acceleration,
                Exception,
                "Cannot realize to Acceleration in implicit dynamics mode.");
    }
};

} // namespace OpenSim

#endif // MOCO_TROPTERPROBLEM_H<|MERGE_RESOLUTION|>--- conflicted
+++ resolved
@@ -330,43 +330,13 @@
         // discrete variables in the state.
         if (this->m_numKinematicConstraintEquations) {
             this->setSimTKTimeAndStates(time, states, simTKStateBase);
-<<<<<<< HEAD
-            this->calcKinematicAndApplyConstraintForces(
+            this->calcAndApplyKinematicConstraintForces(
                     adjuncts, simTKStateBase, simTKStateDisabledConstraints);
         }
     }
 
     void calc_integral_cost(
             const tropter::Input<T>& in, T& integrand) const override {
-=======
-            this->calcAndApplyKinematicConstraintForces(adjuncts,
-                    simTKStateBase, simTKStateDisabledConstraints);
-        }
-    }
-
-    void setSimTKState(const tropter::Input<T>& in) const {
-        this->setSimTKState(in, false);
-
-        // Set the controls for actuators in the OpenSim model with disabled
-        // constraints. The base model never gets realized past Stage::Velocity,
-        // so we don't ever need to set its controls.
-        auto& modelDisabledConstraints = this->m_modelDisabledConstraints;
-        auto& simTKStateDisabledConstraints = this->m_stateDisabledConstraints;
-        if (modelDisabledConstraints.getNumControls()) {
-            auto& osimControls = modelDisabledConstraints.updControls(
-                    simTKStateDisabledConstraints);
-            std::copy_n(controls.data(), controls.size(),
-                osimControls.updContiguousScalarData());
-            modelDisabledConstraints.realizeVelocity(
-                    simTKStateDisabledConstraints);
-            modelDisabledConstraints.setControls(
-                    simTKStateDisabledConstraints, osimControls);
-        }
-    }
-
-    void calc_integral_cost(const tropter::Input<T>& in,
-            T& integrand) const override {
->>>>>>> 823bbe69
         // Unpack variables.
         const auto& time = in.time;
         const auto& states = in.states;
@@ -451,14 +421,8 @@
         }
     }
 
-<<<<<<< HEAD
-    void calcKinematicAndApplyConstraintForces(
+    void calcAndApplyKinematicConstraintForces(
             const tropter::VectorX<T>& adjuncts, const SimTK::State& stateBase,
-=======
-    void calcAndApplyKinematicConstraintForces(
-            const tropter::VectorX<T>& adjuncts,
-            const SimTK::State& stateBase,
->>>>>>> 823bbe69
             SimTK::State& stateDisabledConstraints) const {
         // Calculate the constraint forces using the original model and the
         // solver-provided Lagrange multipliers.
@@ -468,13 +432,7 @@
         // applied forces.
         SimTK::Vector multipliers(m_numMultipliers, adjuncts.data(), true);
         matter.calcConstraintForcesFromMultipliers(stateBase, -multipliers,
-<<<<<<< HEAD
                 m_constraintBodyForces, m_constraintMobilityForces);
-
-=======
-            m_constraintBodyForces, m_constraintMobilityForces);
-        
->>>>>>> 823bbe69
         // Apply the constraint forces on the model with disabled constraints.
         const auto& constraintForces =
                 m_modelDisabledConstraints.getComponent<DiscreteForces>(
@@ -667,18 +625,9 @@
 
         const auto& modelDisabledConstraints = this->m_modelDisabledConstraints;
         auto& simTKStateDisabledConstraints = this->m_stateDisabledConstraints;
-<<<<<<< HEAD
-        const auto& matterIgnoringConstraints =
-                modelDisabledConstraints.getMatterSubsystem();
-
-        simTKStateDisabledConstraints.setTime(in.time);
+
         const int numEmptySlots =
                 simTKStateDisabledConstraints.getNY() - (int)states.size();
-=======
-
-        const int numEmptySlots = simTKStateDisabledConstraints.getNY() -
-            (int)states.size();
->>>>>>> 823bbe69
         const auto NQ = simTKStateDisabledConstraints.getNQ() - numEmptySlots;
         const auto NU = simTKStateDisabledConstraints.getNU();
 
