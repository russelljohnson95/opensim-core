--- conflicted
+++ resolved
@@ -124,17 +124,6 @@
             // Do not add kinematic constraints, so we can return.
             return;
         }
-<<<<<<< HEAD
-        OPENSIM_THROW_IF(
-                m_mocoTropterSolver.getProperty_enforce_constraint_derivatives()
-                        .empty(),
-                Exception,
-                "Enabled kinematic constraints exist in the "
-                "provided model. Please set the solver property "
-                "'enforce_constraint_derivatives' to either 'true' or "
-                "'false'.");
-=======
->>>>>>> 6f2c18a9
 
         int cid, mp, mv, ma;
         int numEquationsThisConstraint;
