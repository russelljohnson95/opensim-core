#ifndef MOCO_CASOCTRAPEZOIDAL_H
#define MOCO_CASOCTRAPEZOIDAL_H
/* -------------------------------------------------------------------------- *
 * OpenSim Moco: CasOCTrapezoidal.h                                           *
 * -------------------------------------------------------------------------- *
 * Copyright (c) 2018 Stanford University and the Authors                     *
 *                                                                            *
 * Author(s): Christopher Dembia                                              *
 *                                                                            *
 * Licensed under the Apache License, Version 2.0 (the "License"); you may    *
 * not use this file except in compliance with the License. You may obtain a  *
 * copy of the License at http://www.apache.org/licenses/LICENSE-2.0          *
 *                                                                            *
 * Unless required by applicable law or agreed to in writing, software        *
 * distributed under the License is distributed on an "AS IS" BASIS,          *
 * WITHOUT WARRANTIES OR CONDITIONS OF ANY KIND, either express or implied.   *
 * See the License for the specific language governing permissions and        *
 * limitations under the License.                                             *
 * -------------------------------------------------------------------------- */

#include "CasOCTranscription.h"

namespace CasOC {

/// Enforce the differential equations in the problem using a trapezoidal
/// (second-order) approximation. The integral in the objective function is
/// approximated by trapezoidal quadrature.
class Trapezoidal : public Transcription {
public:
    Trapezoidal(const Solver& solver, const Problem& problem)
<<<<<<< HEAD
            : Transcription(solver, problem) {

        OPENSIM_THROW_IF(problem.getEnforceConstraintDerivatives(),
                OpenSim::Exception,
                "Enforcing kinematic constraint derivatives "
                "not supported with trapezoidal transcription.");
        createVariablesAndSetBounds(m_solver.getMesh(),
                m_problem.getNumStates());
=======
        : Transcription(solver, problem) {

        OPENSIM_THROW_IF(problem.getEnforceConstraintDerivatives(),
            OpenSim::Exception, "Enforcing kinematic constraint derivatives "
            "not supported with trapezoidal transcription.");
        createVariablesAndSetBounds(m_solver.getMesh());
>>>>>>> 2219f91c
    }

private:
    casadi::DM createQuadratureCoefficientsImpl() const override;
    casadi::DM createKinematicConstraintIndicesImpl() const override;

    void calcDefectsImpl(const casadi::MX& x, const casadi::MX& xdot,
            casadi::MX& defects) override;
};

} // namespace CasOC

#endif // MOCO_CASOCTRAPEZOIDAL_H<|MERGE_RESOLUTION|>--- conflicted
+++ resolved
@@ -28,7 +28,6 @@
 class Trapezoidal : public Transcription {
 public:
     Trapezoidal(const Solver& solver, const Problem& problem)
-<<<<<<< HEAD
             : Transcription(solver, problem) {
 
         OPENSIM_THROW_IF(problem.getEnforceConstraintDerivatives(),
@@ -37,14 +36,6 @@
                 "not supported with trapezoidal transcription.");
         createVariablesAndSetBounds(m_solver.getMesh(),
                 m_problem.getNumStates());
-=======
-        : Transcription(solver, problem) {
-
-        OPENSIM_THROW_IF(problem.getEnforceConstraintDerivatives(),
-            OpenSim::Exception, "Enforcing kinematic constraint derivatives "
-            "not supported with trapezoidal transcription.");
-        createVariablesAndSetBounds(m_solver.getMesh());
->>>>>>> 2219f91c
     }
 
 private:
@@ -52,7 +43,7 @@
     casadi::DM createKinematicConstraintIndicesImpl() const override;
 
     void calcDefectsImpl(const casadi::MX& x, const casadi::MX& xdot,
-            casadi::MX& defects) override;
+            casadi::MX& defects) const override;
 };
 
 } // namespace CasOC
