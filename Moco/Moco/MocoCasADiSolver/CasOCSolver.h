--- conflicted
+++ resolved
@@ -132,13 +132,8 @@
     std::unique_ptr<Transcription> createTranscription() const;
 
     const Problem& m_problem;
-<<<<<<< HEAD
     std::vector<double> m_mesh;
-    std::string m_transcriptionScheme = "trapezoidal";
-=======
-    int m_numMeshPoints;
     std::string m_transcriptionScheme = "hermite-simpson";
->>>>>>> ab905a2b
     bool m_minimizeLagrangeMultipliers = false;
     double m_lagrangeMultiplierWeight = 1.0;
     std::string m_finite_difference_scheme = "central";
