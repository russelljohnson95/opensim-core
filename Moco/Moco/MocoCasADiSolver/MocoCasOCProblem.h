--- conflicted
+++ resolved
@@ -518,12 +518,8 @@
         if (getNumAuxiliaryResidualEquations()) {
             const auto& implicitRefs =
                     mocoProblemRep->getImplicitComponentReferencePtrs();
-<<<<<<< HEAD
+            const int numAccels = getNumAccelerations();
             for (int i = 0; i < (int)implicitRefs.size(); ++i) {
-=======
-            const int numAccels = getNumAccelerations();
-            for (int i = 0; i < implicitRefs.size(); ++i) {
->>>>>>> f75ca45b
                 const auto& comp = implicitRefs[i].second.getRef();
                 comp.setDiscreteVariableValue(simtkStateDisabledConstraints,
                         implicitRefs[i].first,
