--- conflicted
+++ resolved
@@ -399,14 +399,8 @@
 }
 
 void Transcription::calcDifferentialAlgebraicEquationsImplicit(casadi_int itime,
-<<<<<<< HEAD
-        casadi_int /*islack*/, bool calcResidual,
+        casadi_int islack, bool calcResidual,
         bool calcKinematicConstraintErrors, MX& xdot, MX& residual, MX& kcerr) {
-=======
-        casadi_int islack, bool calcResidual,
-        bool calcKinematicConstraintErrors, MX& xdot, MX& residual,
-        MX& kcerr) {
->>>>>>> 6570c5d4
     const auto& states = m_vars[Var::states];
     const int NQ = m_problem.getNumCoordinates();
     const int NU = m_problem.getNumSpeeds();
