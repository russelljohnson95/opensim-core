--- conflicted
+++ resolved
@@ -100,7 +100,6 @@
 
 MocoIterate::MocoIterate(const SimTK::Vector& time,
         const std::map<std::string, NamesAndData<SimTK::Matrix>>& conVars,
-<<<<<<< HEAD
         const NamesAndData<SimTK::RowVector>& parameters)
         : MocoIterate(time,
                   conVars.count("states") ? conVars.at("states").first
@@ -123,7 +122,9 @@
                           ? conVars.at("derivatives").second
                           : SimTK::Matrix(),
                   parameters.second) {}
-=======
+
+MocoIterate::MocoIterate(const SimTK::Vector& time,
+        const std::map<std::string, NamesAndData<SimTK::Matrix>>& conVars,
         const NamesAndData<SimTK::RowVector>& parameters) :
         MocoIterate(time,
         conVars.count("states") ? conVars.at("states").first : std::vector<std::string>(),
@@ -136,7 +137,6 @@
         conVars.count("multipliers") ? conVars.at("multipliers").second : SimTK::Matrix(),
         conVars.count("derivatives") ? conVars.at("derivatives").second : SimTK::Matrix(),
         parameters.second) {}
->>>>>>> f6a5d7f4
 
 void MocoIterate::setTime(const SimTK::Vector& time) {
     ensureUnsealed();
