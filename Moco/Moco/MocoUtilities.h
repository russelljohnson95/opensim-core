#ifndef MOCO_MOCOUTILITIES_H
#define MOCO_MOCOUTILITIES_H
/* -------------------------------------------------------------------------- *
 * OpenSim Moco: MocoUtilities.h                                              *
 * -------------------------------------------------------------------------- *
 * Copyright (c) 2017 Stanford University and the Authors                     *
 *                                                                            *
 * Author(s): Christopher Dembia, Nicholas Bianco                             *
 *                                                                            *
 * Licensed under the Apache License, Version 2.0 (the "License"); you may    *
 * not use this file except in compliance with the License. You may obtain a  *
 * copy of the License at http://www.apache.org/licenses/LICENSE-2.0          *
 *                                                                            *
 * Unless required by applicable law or agreed to in writing, software        *
 * distributed under the License is distributed on an "AS IS" BASIS,          *
 * WITHOUT WARRANTIES OR CONDITIONS OF ANY KIND, either express or implied.   *
 * See the License for the specific language governing permissions and        *
 * limitations under the License.                                             *
 * -------------------------------------------------------------------------- */

/// The utilities in this file are categorized as follows:
///   - generic utilities (Doxygen group mocogenutil),
///   - string and logging utilities (mocologutil),
///   - numeric and data utilities (moconumutil), and
///   - model and trajectory utilities (mocomodelutil).
/// When adding a new function to this file, make sure to add it to one of the
/// groups above.


#include "MocoTrajectory.h"
#include "osimMocoDLL.h"
#include <Common/Reporter.h>
#include <Simulation/Model/Model.h>
#include <Simulation/StatesTrajectory.h>
#include <condition_variable>
#include <regex>
#include <set>
#include <stack>

#include <OpenSim/Common/GCVSplineSet.h>
#include <OpenSim/Common/PiecewiseLinearFunction.h>
#include <OpenSim/Common/Storage.h>

namespace OpenSim {

class StatesTrajectory;
class Model;
class MocoTrajectory;
class MocoProblem;

/// Since Moco does not require C++14 (which contains std::make_unique()),
/// here is an implementation of make_unique().
/// @ingroup mocogenutil
template <typename T, typename... Args>
std::unique_ptr<T> make_unique(Args&&... args) {
    return std::unique_ptr<T>(new T(std::forward<Args>(args)...));
}

/// Get a string with the current date and time formatted as %Y-%m-%dT%H%M%S
/// (year, month, day, "T", hour, minute, second). You can change the datetime
/// format via the `format` parameter.
/// If you specify "ISO", then we use the ISO 8601 extended datetime format
/// %Y-%m-%dT%H:%M:%S.
/// See https://en.cppreference.com/w/cpp/io/manip/put_time.
/// @ingroup mocogenutil
OSIMMOCO_API std::string getMocoFormattedDateTime(
        bool appendMicroseconds = false,
        std::string format = "%Y-%m-%dT%H%M%S");

/// Determine if `string` starts with the substring `start`.
/// https://stackoverflow.com/questions/874134/find-if-string-ends-with-another-string-in-c
/// @ingroup mocogenutil
inline bool startsWith(const std::string& string, const std::string& start) {
    if (string.length() >= start.length()) {
        return string.compare(0, start.length(), start) == 0;
    }
    return false;
}

/// Determine if `string` ends with the substring `ending`.
/// https://stackoverflow.com/questions/874134/find-if-string-ends-with-another-string-in-c
/// @ingroup mocogenutil
inline bool endsWith(const std::string& string, const std::string& ending) {
    if (string.length() >= ending.length()) {
        return string.compare(string.length() - ending.length(),
                       ending.length(), ending) == 0;
    }
    return false;
}

/// @name Filling in a string with variables.
/// @{

#ifndef SWIG
/// Return type for make_printable()
/// @ingroup mocologutil
template <typename T> struct make_printable_return { typedef T type; };
/// Convert to types that can be printed with sprintf() (vsnprintf()).
/// The generic template does not alter the type.
/// @ingroup mocologutil
template <typename T>
inline typename make_printable_return<T>::type make_printable(const T& x) {
    return x;
}

/// Specialization for std::string.
/// @ingroup mocologutil
template <> struct make_printable_return<std::string> {
    typedef const char* type;
};
/// Specialization for std::string.
/// @ingroup mocologutil
template <>
inline typename make_printable_return<std::string>::type make_printable(
        const std::string& x) {
    return x.c_str();
}

/// Format a char array using (C interface; mainly for internal use).
/// @ingroup mocologutil
OSIMMOCO_API std::string format_c(const char*, ...);

/// Format a string in the style of sprintf. For example, the code
/// `format("%s %d and %d yields %d", "adding", 2, 2, 4)` will produce
/// "adding 2 and 2 yields 4".
/// @ingroup mocologutil
template <typename... Types>
std::string format(const std::string& formatString, Types... args) {
    return format_c(formatString.c_str(), make_printable(args)...);
}

/// Print a formatted string to std::cout. A newline is not included, but the
/// stream is flushed.
/// @ingroup mocologutil
template <typename... Types>
void printMessage(const std::string& formatString, Types... args) {
    std::cout << format(formatString, args...);
    std::cout.flush();
}

#endif // SWIG

/// @}

/// This class stores the formatting of a stream and restores that format
/// when the StreamFormat is destructed.
/// @ingroup mocologutil
class StreamFormat {
public:
    StreamFormat(std::ostream& stream) : m_stream(stream) {
        m_format.copyfmt(stream);
    }
    ~StreamFormat() { m_stream.copyfmt(m_format); }

private:
    std::ostream& m_stream;
    std::ios m_format{nullptr};
}; // StreamFormat

/// Create a SimTK::Vector with the provided length whose elements are
/// linearly spaced between start and end.
/// @ingroup moconumutil
OSIMMOCO_API
SimTK::Vector createVectorLinspace(int length, double start, double end);

#ifndef SWIG
/// Create a SimTK::Vector using modern C++ syntax.
/// @ingroup moconumutil
OSIMMOCO_API
SimTK::Vector createVector(std::initializer_list<SimTK::Real> elements);
#endif

/// Linearly interpolate y(x) at new values of x. The optional 'ignoreNaNs'
/// argument will ignore any NaN values contained in the input vectors and
/// create the interpolant from the non-NaN values only. Note that this option
/// does not necessarily prevent NaN values from being returned in 'newX', which
/// will have NaN for any values of newX outside of the range of x.
/// @throws Exception if x and y are different sizes, or x or y is empty.
/// @ingroup moconumutil
OSIMMOCO_API
SimTK::Vector interpolate(const SimTK::Vector& x, const SimTK::Vector& y,
        const SimTK::Vector& newX, const bool ignoreNaNs = false);

#ifndef SWIG
/// @ingroup moconumutil
template <typename FunctionType>
std::unique_ptr<FunctionSet> createFunctionSet(const TimeSeriesTable& table) {
    auto set = make_unique<FunctionSet>();
    const auto& time = table.getIndependentColumn();
    const auto numRows = (int)table.getNumRows();
    for (int icol = 0; icol < (int)table.getNumColumns(); ++icol) {
        const double* y =
                table.getDependentColumnAtIndex(icol).getContiguousScalarData();
        set->adoptAndAppend(new FunctionType(numRows, time.data(), y));
    }
    return set;
}

/// @ingroup moconumutil
template <>
inline std::unique_ptr<FunctionSet> createFunctionSet<GCVSpline>(
        const TimeSeriesTable& table) {
    const auto& time = table.getIndependentColumn();
    return std::unique_ptr<GCVSplineSet>(new GCVSplineSet(table,
            std::vector<std::string>{}, std::min((int)time.size() - 1, 5)));
}
#endif // SWIG

/// Resample (interpolate) the table at the provided times. In general, a
/// 5th-order GCVSpline is used as the interpolant; a lower order is used if the
/// table has too few points for a 5th-order spline. Alternatively, you can
/// provide a different function type as a template argument (e.g.,
/// PiecewiseLinearFunction).
/// @throws Exception if new times are
/// not within existing initial and final times, if the new times are
/// decreasing, or if getNumTimes() < 2.
/// @ingroup moconumutil
template <typename TimeVector, typename FunctionType = GCVSpline>
TimeSeriesTable resample(const TimeSeriesTable& in, const TimeVector& newTime) {

    const auto& time = in.getIndependentColumn();

    OPENSIM_THROW_IF(time.size() < 2, Exception,
            "Cannot resample if number of times is 0 or 1.");
    OPENSIM_THROW_IF(newTime[0] < time[0], Exception,
            format("New initial time (%f) cannot be less than existing "
                   "initial time (%f)",
                    newTime[0], time[0]));
    OPENSIM_THROW_IF(newTime[newTime.size() - 1] > time[time.size() - 1],
            Exception,
            format("New final time (%f) cannot be greater than existing final "
                   "time (%f)",
                    newTime[newTime.size() - 1], time[time.size() - 1]));
    for (int itime = 1; itime < (int)newTime.size(); ++itime) {
        OPENSIM_THROW_IF(newTime[itime] < newTime[itime - 1], Exception,
                format("New times must be non-decreasing, but "
                       "time[%i] < time[%i] (%f < %f).",
                        itime, itime - 1, newTime[itime], newTime[itime - 1]));
    }

    // Copy over metadata.
    TimeSeriesTable out = in;
    for (int irow = (int)out.getNumRows() - 1; irow >= 0; --irow) {
        out.removeRowAtIndex(irow);
    }

    std::unique_ptr<FunctionSet> functions =
            createFunctionSet<FunctionType>(in);
    SimTK::Vector curTime(1);
    SimTK::RowVector row(functions->getSize());
    for (int itime = 0; itime < (int)newTime.size(); ++itime) {
        curTime[0] = newTime[itime];
        for (int icol = 0; icol < functions->getSize(); ++icol) {
            row(icol) = functions->get(icol).calcValue(curTime);
        }
        // Not efficient!
        out.appendRow(curTime[0], row);
    }
    return out;
}

/// Create a Storage from a TimeSeriesTable. Metadata from the
/// TimeSeriesTable is *not* copied to the Storage.
/// You should use TimeSeriesTable if possible, as support for Storage may be
/// reduced in future versions of OpenSim. However, Storage supports some
/// operations not supported by TimeSeriesTable (e.g., filtering, resampling).
// TODO move to the Storage class.
/// @ingroup moconumutil
OSIMMOCO_API Storage convertTableToStorage(const TimeSeriesTable&);

/// Update a vector of state labels (in place) to use post-4.0 state paths
/// instead of pre-4.0 state names. For example, this converts labels as
/// follows:
///   - `pelvis_tilt` -> `/jointset/ground_pelvis/pelvis_tilt/value`
///   - `pelvis_tilt_u` -> `/jointset/ground_pelvis/pelvis_tilt/speed`
///   - `soleus.activation` -> `/forceset/soleus/activation`
///   - `soleus.fiber_length` -> `/forceset/soleus/fiber_length`
/// This can also be used to update the column labels of an Inverse Kinematics
/// Tool solution MOT file so that the data can be used as states. If a label
/// does not identify a state in the model, the column label is not changed.
/// @throws Exception if labels are not unique.
OSIMMOCO_API void updateStateLabels40(
        const Model& model, std::vector<std::string>& labels);

/// Lowpass filter the data in a TimeSeriesTable at a provided cutoff frequency.
/// The table is converted to a Storage object to use the lowpassIIR() method
/// to filter, and then converted back to TimeSeriesTable.
/// @ingroup moconumutil
OSIMMOCO_API TimeSeriesTable filterLowpass(
        const TimeSeriesTable& table, double cutoffFreq, bool padData = false);

/// Write a single TimeSeriesTable to a file, using the FileAdapter associated
/// with the provided file extension.
/// @ingroup moconumutil
OSIMMOCO_API void writeTableToFile(const TimeSeriesTable&, const std::string&);

/// Play back a motion (from the Storage) in the simbody-visuailzer. The Storage
/// should contain all generalized coordinates. The visualizer window allows the
/// user to control playback speed.
/// This function blocks until the user exits the simbody-visualizer window.
/// @ingroup mocomodelutil
// TODO handle degrees.
OSIMMOCO_API void visualize(Model, Storage);

/// This function is the same as visualize(Model, Storage), except that
/// the states are provided in a TimeSeriesTable.
/// @ingroup mocomodelutil
OSIMMOCO_API void visualize(Model, TimeSeriesTable);

/// Calculate the requested outputs using the model in the problem and the
/// states and controls in the MocoTrajectory.
/// The output paths can be regular expressions. For example,
/// ".*activation" gives the activation of all muscles.
/// Constraints are not enforced but prescribed motion (e.g.,
/// PositionMotion) is.
/// The output paths must correspond to outputs that match the type provided in
/// the template argument, otherwise they are not included in the report.
<<<<<<< HEAD
/// @note Parameters and Lagrange multipliers in the MocoTrajectory are **not** 
///       applied to the model.
template <typename T>
TimeSeriesTable_<T> analyze(Model model, const MocoTrajectory& traj,
=======
/// @note Parameters and Lagrange multipliers in the MocoTrajectory are **not**
///       applied to the model.
/// @ingroup mocomodelutil
template <typename T>
TimeSeriesTable_<T> analyze(Model model, const MocoTrajectory& trajectory,
>>>>>>> 08e66bdf
        std::vector<std::string> outputPaths) {

    // Initialize the system so we can access the outputs.
    model.initSystem();
    // Create the reporter object to which we'll add the output data to create
    // the report.
    auto* reporter = new TableReporter_<T>();
    // Loop through all the outputs for all components in the model, and if
    // the output path matches one provided in the argument and the output type
    // agrees with the template argument type, add it to the report.
    for (const auto& comp : model.getComponentList()) {
        for (const auto& outputName : comp.getOutputNames()) {
            const auto& output = comp.getOutput(outputName);
            auto thisOutputPath = output.getPathName();
            for (const auto& outputPathArg : outputPaths) {
                if (std::regex_match(
                            thisOutputPath, std::regex(outputPathArg))) {
                    // Make sure the output type agrees with the template.
                    if (dynamic_cast<const Output<T>*>(&output)) {
                        reporter->addToReport(output);
                    } else {
                        std::cout << format("Warning: ignoring output %s of "
                                            "type %s.",
                                             output.getPathName(),
                                             output.getTypeName())
                                  << std::endl;
                    }
                }
            }
        }
    }
    model.addComponent(reporter);
    model.initSystem();

    // Get states trajectory.
<<<<<<< HEAD
    Storage storage = traj.exportToStatesStorage();
=======
    Storage storage = trajectory.exportToStatesStorage();
>>>>>>> 08e66bdf
    auto statesTraj = StatesTrajectory::createFromStatesStorage(model, storage);

    // Loop through the states trajectory to create the report.
    for (int i = 0; i < (int)statesTraj.getSize(); ++i) {
        // Get the current state.
        auto state = statesTraj[i];

        // Enforce any SimTK::Motion's included in the model.
        model.getSystem().prescribe(state);

        // Create a SimTK::Vector of the control values for the current state.
<<<<<<< HEAD
        SimTK::RowVector controlsRow = traj.getControlsTrajectory().row(i);
=======
        SimTK::RowVector controlsRow =
                trajectory.getControlsTrajectory().row(i);
>>>>>>> 08e66bdf
        SimTK::Vector controls(controlsRow.size(),
                controlsRow.getContiguousScalarData(), true);

        // Set the controls on the state object.
        model.realizeVelocity(state);
        model.setControls(state, controls);

        // Generate report results for the current state.
        model.realizeReport(state);
    }

    return reporter->getTable();
}

/// Given a MocoTrajectory and the associated OpenSim model, return the model
/// with a prescribed controller appended that will compute the control values
/// from the MocoSolution. This can be useful when computing state-dependent
/// model quantities that require realization to the Dynamics stage or later.
/// The function used to fit the controls can either be GCVSpline or
/// PiecewiseLinearFunction.
/// @ingroup mocomodelutil
OSIMMOCO_API void prescribeControlsToModel(const MocoTrajectory& trajectory,
        Model& model, std::string functionType = "GCVSpline");

/// Use the controls and initial state in the provided trajectory to simulate
/// the model using an ODE time stepping integrator (OpenSim::Manager), and
/// return the resulting states and controls. We return a MocoTrajectory (rather
/// than a StatesTrajectory) to facilitate comparing optimal control solutions
/// with time stepping. Use integratorAccuracy to override the default setting.
/// @ingroup mocomodelutil
OSIMMOCO_API MocoTrajectory simulateTrajectoryWithTimeStepping(
        const MocoTrajectory& trajectory, Model model,
        double integratorAccuracy = -1);

/// The map provides the index of each state variable in
/// SimTK::State::getY() from its each state variable path string.
/// Empty slots in Y (e.g., for quaternions) are ignored.
/// @ingroup mocomodelutil
OSIMMOCO_API
std::vector<std::string> createStateVariableNamesInSystemOrder(
        const Model& model);

#ifndef SWIG
/// Same as above, but you can obtain a map from the returned state variable
/// names to the index in SimTK::State::getY() that accounts for empty slots
/// in Y.
/// @ingroup mocomodelutil
OSIMMOCO_API
std::vector<std::string> createStateVariableNamesInSystemOrder(
        const Model& model, std::unordered_map<int, int>& yIndexMap);

/// The map provides the index of each state variable in
/// SimTK::State::getY() from its state variable path string.
/// @ingroup mocomodelutil
OSIMMOCO_API
std::unordered_map<std::string, int> createSystemYIndexMap(const Model& model);
#endif

/// Create a vector of control names based on the actuators in the model for
/// which appliesForce == True. For actuators with one control (e.g.
/// ScalarActuator) the control name is simply the actuator name. For actuators
/// with multiple controls, each control name is the actuator name appended by
/// the control index (e.g. "/actuator_0"); modelControlIndices has length equal
/// to the number of controls associated with actuators that apply a force
/// (appliesForce == True). Its elements are the indices of the controls in the
/// Model::updControls() that are associated with actuators that apply a force.
/// @ingroup mocomodelutil
OSIMMOCO_API
std::vector<std::string> createControlNamesFromModel(
        const Model& model, std::vector<int>& modelControlIndices);
/// Same as above, but when there is no mapping to the modelControlIndices.
/// @ingroup mocomodelutil
OSIMMOCO_API
std::vector<std::string> createControlNamesFromModel(const Model& model);
/// The map provides the index of each control variable in the SimTK::Vector
/// return by OpenSim::Model::getControls() from its control name.
/// @ingroup mocomodelutil
OSIMMOCO_API
std::unordered_map<std::string, int> createSystemControlIndexMap(
        const Model& model);

/// Throws an exception if the order of the controls in the model is not the
/// same as the order of the actuators in the model.
/// @ingroup mocomodelutil
OSIMMOCO_API void checkOrderSystemControls(const Model& model);

/// Throws an exception if the same label appears twice in the list of labels.
/// The argument copies the provided labels since we need to sort them to check
/// for redundancies.
/// @ingroup mocomodelutil
OSIMMOCO_API void checkRedundantLabels(std::vector<std::string> labels);

<<<<<<< HEAD
/// Throws an exception if any label in the provided list does not match any 
/// state variable names in the model.
OSIMMOCO_API void checkLabelsMatchModelStates(const Model& model, 
=======
/// Throws an exception if any label in the provided list does not match any
/// state variable names in the model.
OSIMMOCO_API void checkLabelsMatchModelStates(const Model& model,
>>>>>>> 08e66bdf
        const std::vector<std::string>& labels);

/// Get a list of reference pointers to all outputs whose names (not paths)
/// match a substring defined by a provided regex string pattern. The regex
/// string pattern could be the full name of the output. Only Output%s that
/// match the template argument type will be returned (double is the default
/// type). Set the argument 'includeDescendents' to true to include outputs
/// from all descendents from the provided component.
/// @ingroup mocomodelutil
template <typename T = double>
std::vector<SimTK::ReferencePtr<const Output<T>>> getModelOutputReferencePtrs(
        const Component& component, const std::string& pattern,
        bool includeDescendents = false) {

    // Create regex.
    std::regex regex(pattern);
    // Initialize outputs array.
    std::vector<SimTK::ReferencePtr<const Output<T>>> outputs;

    std::function<void(const Component&, const std::regex&, bool,
            std::vector<SimTK::ReferencePtr<const Output<T>>>&)> helper;
    helper = [&helper](const Component& component, const std::regex& regex,
            bool includeDescendents,
            std::vector<SimTK::ReferencePtr<const Output<T>>>& outputs) {
        // Store a reference to outputs that match the template
        // parameter type and whose names contain the provided
        // substring.
        for (const auto& entry : component.getOutputs()) {
            const std::string& name = entry.first;
            const auto foundSubstring = std::regex_match(name, regex);
            const auto* output =
                    dynamic_cast<const Output<T>*>(entry.second.get());
            if (output && foundSubstring) {
                outputs.emplace_back(output);
            }
        }

        // Repeat for all subcomponents.
        if (includeDescendents) {
            for (const Component& thisComp :
                    component.getComponentList<Component>()) {
                if (&thisComp == &component) { continue; }
                helper(thisComp, regex, false, outputs);
            }
        }
    };

    helper(component, regex, includeDescendents, outputs);
    return outputs;
}

/// Convert a trajectory covering half the period of a symmetric motion into a
/// trajectory over the full period. This is useful for simulations of half a
/// gait cycle.
/// This converts time, states, controls, and derivatives; all other quanties
/// from the input trajectory are ignored.
/// If a column in the trajectory does not match addPatterns, negatePatterns, or
/// symmetryPatterns, then the second half of the period contains the same
/// data as the first half.
///
/// @param halfPeriodTrajectory The input trajectory covering half a period.
/// @param addPatterns If a column label matches an addPattern, then the second
/// half of the period for that column is (first_half_trajectory +
/// half_period_value - initial_value).
/// @param negatePatterns If a column label matches a negatePattern, then the
<<<<<<< HEAD
/// second half of the period for that column is (-first_half_trajectory). 
/// This is usually relevant for only 3D models.
/// @param negateAndShiftPatterns If a column label matches a 
/// negateAndShiftPattern, then the second half of the period for that column is 
/// (-first_half_trajectory + 2 * half_period_value). This is usually relevant 
=======
/// second half of the period for that column is (-first_half_trajectory).
/// This is usually relevant for only 3D models.
/// @param negateAndShiftPatterns If a column label matches a
/// negateAndShiftPattern, then the second half of the period for that column is
/// (-first_half_trajectory + 2 * half_period_value). This is usually relevant
>>>>>>> 08e66bdf
/// for only 3D models.
/// @param symmetryPatterns This argument is a list of pairs, where the first
/// element of the pair is a pattern to match, and the second is a substitution
/// to convert the column label into the opposite column label of the symmetric
/// pair. If a column label matches a symmetryPattern, then its first
/// half-period is copied into the second half of the period for the column
/// identified by the substitution.
///
/// The default values for the patterns are intended to handle the column labels
/// for typical 2D or 3D OpenSim gait models.
<<<<<<< HEAD
/// The default values for negatePatterns and symmetryPatterns warrant an 
/// explanation. The string pattern before the regex "(?!/value)" is followed by 
/// anything except "/value" since it is contained in the negative lookahead 
/// "(?!...)".  R"()" is a string literal that permits us to not escape 
/// backslash characters. The regex "_r(\/|_|$)" matches "_r" followed by either 
/// a forward slash (which is escaped), an underscore, OR the end of the string 
/// ($). Since the forward slash and end of the string are within parentheses, 
/// whatever matches this is captured and is available in the substitution (the
/// second element of the pair) as $1. The default symmetry patterns cause the 
=======
/// The default values for negatePatterns and symmetryPatterns warrant an
/// explanation. The string pattern before the regex "(?!/value)" is followed by
/// anything except "/value" since it is contained in the negative lookahead
/// "(?!...)".  R"()" is a string literal that permits us to not escape
/// backslash characters. The regex "_r(\/|_|$)" matches "_r" followed by either
/// a forward slash (which is escaped), an underscore, OR the end of the string
/// ($). Since the forward slash and end of the string are within parentheses,
/// whatever matches this is captured and is available in the substitution (the
/// second element of the pair) as $1. The default symmetry patterns cause the
>>>>>>> 08e66bdf
/// following replacements:
/// - "/jointset/hip_r/hip_flexion_r/value" becomes "/jointset/hip_l/hip_flexion_l/value"
/// - "/forceset/soleus_r" becomes "/forceset/soleus_l"
/// @ingroup mocomodelutil
OSIMMOCO_API MocoTrajectory createPeriodicTrajectory(
        const MocoTrajectory& halfPeriodTrajectory,
        std::vector<std::string> addPatterns = {".*pelvis_tx/value"},
        std::vector<std::string> negatePatterns = {
                                            ".*pelvis_list(?!/value).*",
                                            ".*pelvis_rotation(?!/value).*",
                                            ".*pelvis_tz(?!/value).*",
                                            ".*lumbar_bending(?!/value).*",
                                            ".*lumbar_rotation(?!/value).*"},
        std::vector<std::string> negateAndShiftPatterns = {
                                                   ".*pelvis_list/value",
<<<<<<< HEAD
                                                   ".*pelvis_rotation/value", 
                                                   ".*pelvis_tz/value", 
                                                   ".*lumbar_bending/value",
                                                   ".*lumbar_rotation/value"},
        std::vector<std::pair<std::string, std::string>> symmetryPatterns = 
=======
                                                   ".*pelvis_rotation/value",
                                                   ".*pelvis_tz/value",
                                                   ".*lumbar_bending/value",
                                                   ".*lumbar_rotation/value"},
        std::vector<std::pair<std::string, std::string>> symmetryPatterns =
>>>>>>> 08e66bdf
                {{R"(_r(\/|_|$))", "_l$1"}, {R"(_l(\/|_|$))", "_r$1"}});

/// Throw an exception if the property's value is not in the provided set.
/// We assume that `p` is a single-value property.
/// @ingroup mocogenutil
template <typename T>
void checkPropertyInSet(
        const Object& obj, const Property<T>& p, const std::set<T>& set) {
    const auto& value = p.getValue();
    if (set.find(value) == set.end()) {
        std::stringstream msg;
        msg << "Property '" << p.getName() << "' (in ";
        if (!obj.getName().empty()) {
            msg << "object '" << obj.getName() << "' of type ";
        }
        msg << obj.getConcreteClassName() << ") has invalid value " << value
            << "; expected one of the following:";
        std::string separator(" ");
        for (const auto& s : set) {
            msg << separator << " " << s;
            if (separator.empty()) separator = ", ";
        }
        msg << ".";
        OPENSIM_THROW(Exception, msg.str());
    }
}

/// Throw an exception if the property's value is not positive.
/// We assume that `p` is a single-value property.
/// @ingroup mocogenutil
template <typename T>
void checkPropertyIsPositive(const Object& obj, const Property<T>& p) {
    const auto& value = p.getValue();
    if (value <= 0) {
        std::stringstream msg;
        msg << "Property '" << p.getName() << "' (in ";
        if (!obj.getName().empty()) {
            msg << "object '" << obj.getName() << "' of type ";
        }
        msg << obj.getConcreteClassName() << ") must be positive, but is "
            << value << ".";
        OPENSIM_THROW(Exception, msg.str());
    }
}

/// Throw an exception if the property's value is neither in the provided
/// range nor in the provided set.
/// We assume that `p` is a single-value property.
/// @ingroup mocogenutil
template <typename T>
void checkPropertyInRangeOrSet(const Object& obj, const Property<T>& p,
        const T& lower, const T& upper, const std::set<T>& set) {
    const auto& value = p.getValue();
    if ((value < lower || value > upper) && set.find(value) == set.end()) {
        std::stringstream msg;
        msg << "Property '" << p.getName() << "' (in ";
        if (!obj.getName().empty()) {
            msg << "object '" << obj.getName() << "' of type ";
        }
        msg << obj.getConcreteClassName() << ") has invalid value " << value
            << "; expected value to be in range " << lower << "," << upper
            << ", or one of the following:";
        std::string separator("");
        for (const auto& s : set) {
            msg << " " << separator << s;
            if (separator.empty()) separator = ",";
        }
        msg << ".";
        OPENSIM_THROW(Exception, msg.str());
    }
}

/// Record and report elapsed real time ("clock" or "wall" time) in seconds.
/// @ingroup mocogenutil
class Stopwatch {
public:
    /// This stores the start time as the current time.
    Stopwatch() { reset(); }
    /// Reset the start time to the current time.
    void reset() { m_startTime = SimTK::realTimeInNs(); }
    /// Return the amount of time that has elapsed since this object was
    /// constructed or since reset() has been called.
    double getElapsedTime() const {
        return SimTK::realTime() - SimTK::nsToSec(m_startTime);
    }
    /// Get elapsed time in nanoseconds. See SimTK::realTimeInNs() for more
    /// information.
    long long getElapsedTimeInNs() const {
        return SimTK::realTimeInNs() - m_startTime;
    }
    /// This provides the elapsed time as a formatted string (using format()).
    std::string getElapsedTimeFormatted() const {
        return formatNs(getElapsedTimeInNs());
    }
    /// Format the provided elapsed time in nanoseconds into a string.
    /// The time may be converted into seconds, milliseconds, or microseconds.
    /// Additionally, if the time is greater or equal to 60 seconds, the time in
    /// hours and/or minutes is also added to the string.
    /// Usually, you can call getElapsedTimeFormatted() instead of calling this
    /// function directly. If you call this function directly, use
    /// getElapsedTimeInNs() to get a time in nanoseconds (rather than
    /// getElapsedTime()).
    static std::string formatNs(const long long& nanoseconds) {
        std::stringstream ss;
        double seconds = SimTK::nsToSec(nanoseconds);
        int secRounded = (int)std::round(seconds);
        if (seconds > 1)
            ss << secRounded << " second(s)";
        else if (nanoseconds >= 1000000)
            ss << nanoseconds / 1000000 << " millisecond(s)";
        else if (nanoseconds >= 1000)
            ss << nanoseconds / 1000 << " microsecond(s)";
        else
            ss << nanoseconds << " nanosecond(s)";
        int minutes = secRounded / 60;
        int hours = minutes / 60;
        if (minutes || hours) {
            ss << " (";
            if (hours) {
                ss << hours << " hour(s), ";
                ss << minutes % 60 << " minute(s), ";
                ss << secRounded % 60 << " second(s)";
            } else {
                ss << minutes % 60 << " minute(s), ";
                ss << secRounded % 60 << " second(s)";
            }
            ss << ")";
        }
        return ss.str();
    }

private:
    long long m_startTime;
};

/// This obtains the value of the OPENSIM_MOCO_PARALLEL environment variable.
/// The value has the following meanings:
/// - 0: run in series (not parallel).
/// - 1: run in parallel using all cores.
/// - greater than 1: run in parallel with this number of threads.
/// If the environment variable is not set, this function returns -1.
///
/// This variable does not indicate which calculations are parallelized
/// or how the parallelization is achieved. Moco may even ignore or override
/// the setting from the environment variable. See documentation elsewhere
/// (e.g., from a specific MocoSolver) for more information.
/// @ingroup mocogenutil
OSIMMOCO_API int getMocoParallelEnvironmentVariable();

/// This class lets you store objects of a single type for reuse by multiple
/// threads, ensuring threadsafe access to each of those objects.
/// @ingroup mocogenutil
// TODO: Find a way to always give the same thread the same object.
template <typename T> class ThreadsafeJar {
public:
    /// Request an object for your exclusive use on your thread. This function
    /// blocks the thread until an object is available. Make sure to return
    /// (leave()) the object when you're done!
    std::unique_ptr<T> take() {
        // Only one thread can lock the mutex at a time, so only one thread
        // at a time can be in any of the functions of this class.
        std::unique_lock<std::mutex> lock(m_mutex);
        // Block this thread until the condition variable is woken up
        // (by a notify_...()) and the lambda function returns true.
        m_inventoryMonitor.wait(lock, [this] { return m_entries.size() > 0; });
        std::unique_ptr<T> top = std::move(m_entries.top());
        m_entries.pop();
        return top;
    }
    /// Add or return an object so that another thread can use it. You will need
    /// to std::move() the entry, ensuring that you will no longer have access
    /// to the entry in your code (the pointer will now be null).
    void leave(std::unique_ptr<T> entry) {
        std::unique_lock<std::mutex> lock(m_mutex);
        m_entries.push(std::move(entry));
        lock.unlock();
        m_inventoryMonitor.notify_one();
    }
    /// Obtain the number of entries that can be taken.
    int size() const {
        std::lock_guard<std::mutex> lock(m_mutex);
        return (int)m_entries.size();
    }

private:
    std::stack<std::unique_ptr<T>> m_entries;
    mutable std::mutex m_mutex;
    std::condition_variable m_inventoryMonitor;
};

/// Thrown by FileDeletionThrower::throwIfDeleted().
/// @ingroup mocogenutil
class FileDeletionThrowerException : public Exception {
public:
    FileDeletionThrowerException(const std::string& file, size_t line,
            const std::string& func, const std::string& deletedFile)
            : Exception(file, line, func) {
        addMessage("File '" + deletedFile + "' deleted.");
    }
};
/// This class helps a user cause an exception within the code. The constructor
/// writes a file, and the destructor deletes the file. The programmer can call
/// throwIfDeleted() to throw the FileDeletionThrowerException exception if the
/// file is deleted (by a user) before the object is destructed. If the file
/// could not be written by the constructor, then throwIfDeleted() does not
/// throw an exception.
/// @ingroup mocogenutil
class FileDeletionThrower {
public:
    FileDeletionThrower()
            : FileDeletionThrower(
                      "OpenSimMoco_delete_this_to_throw_exception_" +
                      getMocoFormattedDateTime() + ".txt") {}
    FileDeletionThrower(std::string filepath)
            : m_filepath(std::move(filepath)) {
        std::ofstream f(m_filepath);
        m_wroteInitialFile = f.good();
        f.close();
    }
    ~FileDeletionThrower() {
        if (m_wroteInitialFile) {
            std::ifstream f(m_filepath);
            if (f.good()) {
                f.close();
                std::remove(m_filepath.c_str());
            }
        }
    }
    void throwIfDeleted() const {
        if (m_wroteInitialFile) {
            OPENSIM_THROW_IF(!std::ifstream(m_filepath).good(),
                    FileDeletionThrowerException, m_filepath);
        }
    }

private:
    bool m_wroteInitialFile = false;
    const std::string m_filepath;
};

/// Obtain the ground reaction forces, centers of pressure, and torques
/// resulting from Force elements (e.g., SmoothSphereHalfSpaceForce), using the
/// model and the trajectory. Forces and torques are expressed in the ground
/// frame with respect to the ground origin. Hence, the centers of pressure are
/// at the origin. Names of Force elements should be provided separately for
/// elements of the right and left feet. The output is a table formated for use
/// with OpenSim tools; the labels of the columns distinguish between right
/// ("<>_r") and left ("<>_l") forces, centers of pressure, and torques. The
/// forces and torques used are taken from the first six outputs of
/// getRecordValues(); this order is of use for, for example, the
/// SmoothSphereHalfSpaceForce contact model but might have a different meaning
/// for different contact models.
/// @ingroup mocomodelutil
OSIMMOCO_API
TimeSeriesTable createExternalLoadsTableForGait(Model model,
        const MocoTrajectory& trajectory,
        const std::vector<std::string>& forceNamesRightFoot,
        const std::vector<std::string>& forceNamesLeftFoot);



} // namespace OpenSim

#endif // MOCO_MOCOUTILITIES_H<|MERGE_RESOLUTION|>--- conflicted
+++ resolved
@@ -315,18 +315,11 @@
 /// PositionMotion) is.
 /// The output paths must correspond to outputs that match the type provided in
 /// the template argument, otherwise they are not included in the report.
-<<<<<<< HEAD
-/// @note Parameters and Lagrange multipliers in the MocoTrajectory are **not** 
-///       applied to the model.
-template <typename T>
-TimeSeriesTable_<T> analyze(Model model, const MocoTrajectory& traj,
-=======
 /// @note Parameters and Lagrange multipliers in the MocoTrajectory are **not**
 ///       applied to the model.
 /// @ingroup mocomodelutil
 template <typename T>
 TimeSeriesTable_<T> analyze(Model model, const MocoTrajectory& trajectory,
->>>>>>> 08e66bdf
         std::vector<std::string> outputPaths) {
 
     // Initialize the system so we can access the outputs.
@@ -362,11 +355,7 @@
     model.initSystem();
 
     // Get states trajectory.
-<<<<<<< HEAD
-    Storage storage = traj.exportToStatesStorage();
-=======
     Storage storage = trajectory.exportToStatesStorage();
->>>>>>> 08e66bdf
     auto statesTraj = StatesTrajectory::createFromStatesStorage(model, storage);
 
     // Loop through the states trajectory to create the report.
@@ -378,12 +367,8 @@
         model.getSystem().prescribe(state);
 
         // Create a SimTK::Vector of the control values for the current state.
-<<<<<<< HEAD
-        SimTK::RowVector controlsRow = traj.getControlsTrajectory().row(i);
-=======
         SimTK::RowVector controlsRow =
                 trajectory.getControlsTrajectory().row(i);
->>>>>>> 08e66bdf
         SimTK::Vector controls(controlsRow.size(),
                 controlsRow.getContiguousScalarData(), true);
 
@@ -476,15 +461,9 @@
 /// @ingroup mocomodelutil
 OSIMMOCO_API void checkRedundantLabels(std::vector<std::string> labels);
 
-<<<<<<< HEAD
-/// Throws an exception if any label in the provided list does not match any 
-/// state variable names in the model.
-OSIMMOCO_API void checkLabelsMatchModelStates(const Model& model, 
-=======
 /// Throws an exception if any label in the provided list does not match any
 /// state variable names in the model.
 OSIMMOCO_API void checkLabelsMatchModelStates(const Model& model,
->>>>>>> 08e66bdf
         const std::vector<std::string>& labels);
 
 /// Get a list of reference pointers to all outputs whose names (not paths)
@@ -550,19 +529,11 @@
 /// half of the period for that column is (first_half_trajectory +
 /// half_period_value - initial_value).
 /// @param negatePatterns If a column label matches a negatePattern, then the
-<<<<<<< HEAD
-/// second half of the period for that column is (-first_half_trajectory). 
-/// This is usually relevant for only 3D models.
-/// @param negateAndShiftPatterns If a column label matches a 
-/// negateAndShiftPattern, then the second half of the period for that column is 
-/// (-first_half_trajectory + 2 * half_period_value). This is usually relevant 
-=======
 /// second half of the period for that column is (-first_half_trajectory).
 /// This is usually relevant for only 3D models.
 /// @param negateAndShiftPatterns If a column label matches a
 /// negateAndShiftPattern, then the second half of the period for that column is
 /// (-first_half_trajectory + 2 * half_period_value). This is usually relevant
->>>>>>> 08e66bdf
 /// for only 3D models.
 /// @param symmetryPatterns This argument is a list of pairs, where the first
 /// element of the pair is a pattern to match, and the second is a substitution
@@ -573,17 +544,6 @@
 ///
 /// The default values for the patterns are intended to handle the column labels
 /// for typical 2D or 3D OpenSim gait models.
-<<<<<<< HEAD
-/// The default values for negatePatterns and symmetryPatterns warrant an 
-/// explanation. The string pattern before the regex "(?!/value)" is followed by 
-/// anything except "/value" since it is contained in the negative lookahead 
-/// "(?!...)".  R"()" is a string literal that permits us to not escape 
-/// backslash characters. The regex "_r(\/|_|$)" matches "_r" followed by either 
-/// a forward slash (which is escaped), an underscore, OR the end of the string 
-/// ($). Since the forward slash and end of the string are within parentheses, 
-/// whatever matches this is captured and is available in the substitution (the
-/// second element of the pair) as $1. The default symmetry patterns cause the 
-=======
 /// The default values for negatePatterns and symmetryPatterns warrant an
 /// explanation. The string pattern before the regex "(?!/value)" is followed by
 /// anything except "/value" since it is contained in the negative lookahead
@@ -593,7 +553,6 @@
 /// ($). Since the forward slash and end of the string are within parentheses,
 /// whatever matches this is captured and is available in the substitution (the
 /// second element of the pair) as $1. The default symmetry patterns cause the
->>>>>>> 08e66bdf
 /// following replacements:
 /// - "/jointset/hip_r/hip_flexion_r/value" becomes "/jointset/hip_l/hip_flexion_l/value"
 /// - "/forceset/soleus_r" becomes "/forceset/soleus_l"
@@ -609,19 +568,11 @@
                                             ".*lumbar_rotation(?!/value).*"},
         std::vector<std::string> negateAndShiftPatterns = {
                                                    ".*pelvis_list/value",
-<<<<<<< HEAD
-                                                   ".*pelvis_rotation/value", 
-                                                   ".*pelvis_tz/value", 
-                                                   ".*lumbar_bending/value",
-                                                   ".*lumbar_rotation/value"},
-        std::vector<std::pair<std::string, std::string>> symmetryPatterns = 
-=======
                                                    ".*pelvis_rotation/value",
                                                    ".*pelvis_tz/value",
                                                    ".*lumbar_bending/value",
                                                    ".*lumbar_rotation/value"},
         std::vector<std::pair<std::string, std::string>> symmetryPatterns =
->>>>>>> 08e66bdf
                 {{R"(_r(\/|_|$))", "_l$1"}, {R"(_l(\/|_|$))", "_r$1"}});
 
 /// Throw an exception if the property's value is not in the provided set.
