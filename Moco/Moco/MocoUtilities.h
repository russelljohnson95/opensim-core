#ifndef MOCO_MOCOUTILITIES_H
#define MOCO_MOCOUTILITIES_H
/* -------------------------------------------------------------------------- *
 * OpenSim Moco: MocoUtilities.h                                              *
 * -------------------------------------------------------------------------- *
 * Copyright (c) 2017 Stanford University and the Authors                     *
 *                                                                            *
 * Author(s): Christopher Dembia                                              *
 *                                                                            *
 * Licensed under the Apache License, Version 2.0 (the "License"); you may    *
 * not use this file except in compliance with the License. You may obtain a  *
 * copy of the License at http://www.apache.org/licenses/LICENSE-2.0          *
 *                                                                            *
 * Unless required by applicable law or agreed to in writing, software        *
 * distributed under the License is distributed on an "AS IS" BASIS,          *
 * WITHOUT WARRANTIES OR CONDITIONS OF ANY KIND, either express or implied.   *
 * See the License for the specific language governing permissions and        *
 * limitations under the License.                                             *
 * -------------------------------------------------------------------------- */

#include "osimMocoDLL.h"
#include <set>
#include <stack>

#include <OpenSim/Common/GCVSplineSet.h>
#include <OpenSim/Common/Storage.h>

namespace OpenSim {

class StatesTrajectory;
class Model;
class MocoIterate;

/// Since Moco does not require C++14 (which contains std::make_unique()),
/// here is an implementation of make_unique().
template <typename T, typename... Args>
std::unique_ptr<T> make_unique(Args&&... args) {
    return std::unique_ptr<T>(new T(std::forward<Args>(args)...));
}

/// Determine if `string` ends with the substring `ending`.
/// https://stackoverflow.com/questions/874134/find-if-string-ends-with-another-string-in-c
inline bool endsWith(const std::string& string, const std::string& ending) {
    if (string.length() >= ending.length()) {
        return string.compare(string.length() - ending.length(),
                       ending.length(), ending) == 0;
    }
    return false;
}

<<<<<<< HEAD
/// Determine if `string` starts with the substring `start`.
/// https://stackoverflow.com/questions/874134/find-if-string-ends-with-another-string-in-c
inline bool startsWith(const std::string& string, const std::string& start) {
    if (string.length() >= start.length()) {
        return string.compare(0, start.length(), start) == 0;
    }
    return false;
}

=======
>>>>>>> f6a5d7f4
/// @name Filling in a string with variables.
/// @{

#ifndef SWIG
/// Return type for make_printable()
template <typename T>
struct make_printable_return {
    typedef T type;
};
/// Convert to types that can be printed with sprintf() (vsnprintf()).
/// The generic template does not alter the type.
template <typename T>
inline typename make_printable_return<T>::type make_printable(const T& x) {
    return x;
}

/// Specialization for std::string.
template <>
struct make_printable_return<std::string> {
    typedef const char* type;
};
/// Specialization for std::string.
template <>
inline typename make_printable_return<std::string>::type make_printable(
        const std::string& x) {
    return x.c_str();
}

/// Format a char array using (C interface; mainly for internal use).
OSIMMOCO_API std::string format_c(const char*, ...);

/// Format a string in the style of sprintf. For example, the code
/// `format("%s %d and %d yields %d", "adding", 2, 2, 4)` will produce
/// "adding 2 and 2 yields 4".
template <typename... Types>
std::string format(const std::string& formatString, Types... args) {
    return format_c(formatString.c_str(), make_printable(args)...);
}

/// Print a formatted string to std::cout. A newline is not included, but the
/// stream is flushed.
template <typename... Types>
void printMessage(const std::string& formatString, Types... args) {
    std::cout << format(formatString, args...);
    std::cout.flush();
}

#endif // SWIG

/// @}

/// Create a SimTK::Vector with the provided length whose elements are
/// linearly spaced between start and end.
OSIMMOCO_API
SimTK::Vector createVectorLinspace(int length, double start, double end);

#ifndef SWIG
/// Create a SimTK::Vector using modern C++ syntax.
OSIMMOCO_API
SimTK::Vector createVector(std::initializer_list<SimTK::Real> elements);
#endif

/// Linearly interpolate y(x) at new values of x. The optional 'ignoreNaNs'
/// argument will ignore any NaN values contained in the input vectors and
/// create the interpolant from the non-NaN values only. Note that this option
/// does not necessarily prevent NaN values from being returned in 'newX', which
/// will have NaN for any values of newX outside of the range of x.
OSIMMOCO_API
SimTK::Vector interpolate(const SimTK::Vector& x, const SimTK::Vector& y,
        const SimTK::Vector& newX, const bool ignoreNaNs = false);

/// Resample (interpolate) the table at the provided times. In general, a
/// 5th-order GCVSpline is used as the interpolant; a lower order used as
/// necessary if the table has too few points for a 5th-order spline.
/// @throws Exception if new times are not within existing initial and final
/// times, if the new times are decreasing, or if getNumTimes() < 2.
template <typename TimeVector>
TimeSeriesTable resample(const TimeSeriesTable& in, const TimeVector& newTime) {

    const auto& time = in.getIndependentColumn();

    OPENSIM_THROW_IF(newTime.size() < 2, Exception,
            "Cannot resample if number of times is 0 or 1.");
    OPENSIM_THROW_IF(newTime[0] < time[0], Exception,
<<<<<<< HEAD
            format("New initial time (%f) cannot be less than existing initial "
=======
            format("New initial time (%f) cannot be greater than existing initial "
>>>>>>> f6a5d7f4
                   "time (%f)",
                    newTime[0], time[0]));
    OPENSIM_THROW_IF(newTime[newTime.size() - 1] > time[time.size() - 1],
            Exception,
            format("New final time (%f) cannot be less than existing final "
                   "time (%f)",
                    newTime[newTime.size() - 1], time[time.size() - 1]));
    for (int itime = 1; itime < (int)newTime.size(); ++itime) {
        OPENSIM_THROW_IF(newTime[itime] < newTime[itime - 1], Exception,
                format("New times must be non-decreasing, but "
                       "time[%i] < time[%i] (%f < %f).",
                        itime, itime - 1, newTime[itime], newTime[itime - 1]));
    }

    // Copy over metadata.
    TimeSeriesTable out = in;
    for (int irow = (int)out.getNumRows() - 1; irow >= 0; --irow) {
        out.removeRowAtIndex(irow);
    }

    const GCVSplineSet splines(in, {}, std::min((int)time.size() - 1, 5));
    SimTK::Vector curTime(1);
    SimTK::RowVector row(splines.getSize());
    for (int itime = 0; itime < (int)newTime.size(); ++itime) {
        curTime[0] = newTime[itime];
        for (int icol = 0; icol < splines.getSize(); ++icol) {
            row(icol) = splines[icol].calcValue(curTime);
        }
        // Not efficient!
        out.appendRow(curTime[0], row);
    }
    return out;
}

/// Create a Storage from a TimeSeriesTable. Metadata from the
/// TimeSeriesTable is *not* copied to the Storage.
/// You should use TimeSeriesTable if possible, as support for Storage may be
/// reduced in future versions of OpenSim. However, Storage supports some
/// operations not supported by TimeSeriesTable (e.g., filtering, resampling).
// TODO move to the Storage class.
OSIMMOCO_API Storage convertTableToStorage(const TimeSeriesTable&);

/// Lowpass filter the data in a TimeSeriesTable at a provided cutoff frequency.
/// The table is converted to a Storage object to use the lowpassIIR() method
/// to filter, and then converted back to TimeSeriesTable.
OSIMMOCO_API TimeSeriesTable filterLowpass(
        const TimeSeriesTable& table, double cutoffFreq, bool padData = false);

/// Play back a motion (from the Storage) in the simbody-visuailzer. The Storage
/// should contain all generalized coordinates. The visualizer window allows the
/// user to control playback speed.
/// This function blocks until the user exits the simbody-visualizer window.
// TODO handle degrees.
OSIMMOCO_API void visualize(Model, Storage);

/// This function is the same as visualize(Model, Storage), except that
/// the states are provided in a TimeSeriesTable.
OSIMMOCO_API void visualize(Model, TimeSeriesTable);

/// Given a MocoIterate and the associated OpenSim model, return the model with
/// a prescribed controller appended that will compute the control values from
/// the MocoSolution. This can be useful when computing state-dependent model
/// quantities that require realization to the Dynamics stage or later.
OSIMMOCO_API void prescribeControlsToModel(
        const MocoIterate& iterate, Model& model);

/// Use the controls and initial state in the provided iterate to simulate the
/// model using an ODE time stepping integrator (OpenSim::Manager), and return
/// the resulting states and controls. We return a MocoIterate (rather than a
/// StatesTrajectory) to facilitate comparing optimal control solutions with
/// time stepping. Use integratorAccuracy to override the default setting.
OSIMMOCO_API MocoIterate simulateIterateWithTimeStepping(
        const MocoIterate& iterate, Model model,
        double integratorAccuracy = -1);

/// Replace muscles in a model with a PathActuator of the same GeometryPath,
/// optimal force, and min/max control defaults.
/// @note This only replaces muscles within the model's ForceSet.
OSIMMOCO_API void replaceMusclesWithPathActuators(Model& model);

/// Remove muscles from the model.
/// @note This only removes muscles within the model's ForceSet.
OSIMMOCO_API void removeMuscles(Model& model);

<<<<<<< HEAD
/// Add CoordinateActuator%s for ech coordinate in the model, using the
/// provided optimal force. Increasing the optimal force decreases the required
/// control signal to generate a given actuation level. The actuators are added
/// to the model's ForceSet and are named "reserve_<coordinate-path>" (with
/// forward slashes converted to underscores).
OSIMMOCO_API void createReserveActuators(Model& model, double optimalForce);

=======
>>>>>>> f6a5d7f4
/// Replace a joint in the model with a WeldJoint.
/// @note This assumes the joint is in the JointSet and that the joint's
///       connectees are PhysicalOffsetFrames.
OSIMMOCO_API void replaceJointWithWeldJoint(
        Model& model, const std::string& jointName);

/// The map provides the index of each state variable in
/// SimTK::State::getY() from its each state variable path string.
/// Empty slots in Y (e.g., for quaternions) are ignored.
OSIMMOCO_API
std::vector<std::string> createStateVariableNamesInSystemOrder(
        const Model& model);

#ifndef SWIG
/// Same as above, but you can obtain a map from the returned state variable
/// names to the index in SimTK::State::getY() that accounts for empty slots
/// in Y.
OSIMMOCO_API
std::vector<std::string> createStateVariableNamesInSystemOrder(
        const Model& model, std::unordered_map<int, int>& yIndexMap);

/// The map provides the index of each state variable in
/// SimTK::State::getY() from its state variable path string.
OSIMMOCO_API
std::unordered_map<std::string, int> createSystemYIndexMap(const Model& model);
#endif

/// Throw an exception if the property's value is not in the provided set.
/// We assume that `p` is a single-value property.
template <typename T>
void checkPropertyInSet(
        const Object& obj, const Property<T>& p, const std::set<T>& set) {
    const auto& value = p.getValue();
    if (set.find(value) == set.end()) {
        std::stringstream msg;
        msg << "Property '" << p.getName() << "' (in ";
        if (!obj.getName().empty()) {
            msg << "object '" << obj.getName() << "' of type ";
        }
        msg << obj.getConcreteClassName() << ") has invalid value " << value
            << "; expected one of the following:";
        std::string separator(" ");
        for (const auto& s : set) {
            msg << separator << " " << s;
            if (separator.empty()) separator = ", ";
        }
        msg << ".";
        OPENSIM_THROW(Exception, msg.str());
    }
}

/// Throw an exception if the property's value is not positive.
/// We assume that `p` is a single-value property.
template <typename T>
void checkPropertyIsPositive(const Object& obj, const Property<T>& p) {
    const auto& value = p.getValue();
    if (value <= 0) {
        std::stringstream msg;
        msg << "Property '" << p.getName() << "' (in ";
        if (!obj.getName().empty()) {
            msg << "object '" << obj.getName() << "' of type ";
        }
        msg << obj.getConcreteClassName() << ") must be positive, but is "
            << value << ".";
        OPENSIM_THROW(Exception, msg.str());
    }
}

/// Throw an exception if the property's value is neither in the provided
/// range nor in the provided set.
/// We assume that `p` is a single-value property.
template <typename T>
void checkPropertyInRangeOrSet(const Object& obj, const Property<T>& p,
        const T& lower, const T& upper, const std::set<T>& set) {
    const auto& value = p.getValue();
    if ((value < lower || value > upper) && set.find(value) == set.end()) {
        std::stringstream msg;
        msg << "Property '" << p.getName() << "' (in ";
        if (!obj.getName().empty()) {
            msg << "object '" << obj.getName() << "' of type ";
        }
        msg << obj.getConcreteClassName() << ") has invalid value " << value
            << "; expected value to be in range " << lower << "," << upper
            << ", or one of the following:";
        std::string separator("");
        for (const auto& s : set) {
            msg << " " << separator << s;
            if (separator.empty()) separator = ",";
        }
        msg << ".";
        OPENSIM_THROW(Exception, msg.str());
    }
}

/// Record and report elapsed real time ("clock" or "wall" time) in seconds.
class Stopwatch {
public:
    /// This stores the start time as the current time.
    Stopwatch() { reset(); }
    /// Reset the start time to the current time.
    void reset() { m_startTime = SimTK::realTimeInNs(); }
    /// Return the amount of time that has elapsed since this object was
    /// constructed or since reset() has been called.
    double getElapsedTime() const {
        return SimTK::realTime() - SimTK::nsToSec(m_startTime);
    }
    /// Get elapsed time in nanoseconds. See SimTK::realTimeInNs() for more
    /// information.
    long long getElapsedTimeInNs() const {
        return SimTK::realTimeInNs() - m_startTime;
    }
    /// This provides the elapsed time as a formatted string (using format()).
    std::string getElapsedTimeFormatted() const {
        return formatNs(getElapsedTimeInNs());
    }
    /// Format the provided elapsed time in nanoseconds into a string.
    /// The time may be converted into seconds, milliseconds, or microseconds.
    /// Additionally, if the time is greater or equal to 60 seconds, the time in
    /// hours and/or minutes is also added to the string.
    /// Usually, you can call getElapsedTimeFormatted() instead of calling this
    /// function directly. If you call this function directly, use
    /// getElapsedTimeInNs() to get a time in nanoseconds (rather than
    /// getElapsedTime()).
    static std::string formatNs(const long long& nanoseconds) {
        std::stringstream ss;
        double seconds = SimTK::nsToSec(nanoseconds);
        int secRounded = (int)std::round(seconds);
        if (seconds > 1)
            ss << secRounded << " second(s)";
        else if (nanoseconds >= 1000000)
            ss << nanoseconds / 1000000 << " millisecond(s)";
        else if (nanoseconds >= 1000)
            ss << nanoseconds / 1000 << " microsecond(s)";
        else
            ss << nanoseconds << " nanosecond(s)";
        int minutes = secRounded / 60;
        int hours = minutes / 60;
        if (minutes || hours) {
            ss << " (";
            if (hours) {
                ss << hours << " hour(s), ";
                ss << minutes % 60 << " minute(s), ";
                ss << secRounded % 60 << " second(s)";
            } else {
                ss << minutes % 60 << " minute(s), ";
                ss << secRounded % 60 << " second(s)";
            }
            ss << ")";
        }
        return ss.str();
    }

private:
    long long m_startTime;
};

/// This obtains the value of the OPENSIM_MOCO_PARALLEL environment variable.
/// The value has the following meanings:
/// - 0: run in series (not parallel).
/// - 1: run in parallel using all cores.
/// - greater than 1: run in parallel with this number of threads.
/// If the environment variable is not set, this function returns -1.
///
/// This variable does not indicate which calculations are parallelized
/// or how the parallelization is achieved. Moco may even ignore or override
/// the setting from the environment variable. See documentation elsewhere
/// (e.g., from a specific MocoSolver) for more information.
OSIMMOCO_API int getMocoParallelEnvironmentVariable();

/// This class lets you store objects of a single type for reuse by multiple
/// threads, ensuring threadsafe access to each of those objects.
// TODO: Find a way to always give the same thread the same object.
template <typename T>
class ThreadsafeJar {
public:
    /// Request an object for your exclusive use on your thread. This function
    /// blocks the thread until an object is available. Make sure to return
    /// (leave()) the object when you're done!
    std::unique_ptr<T> take() {
        // Only one thread can lock the mutex at a time, so only one thread
        // at a time can be in any of the functions of this class.
        std::unique_lock<std::mutex> lock(m_mutex);
        // Block this thread until the condition variable is woken up
        // (by a notify_...()) and the lambda function returns true.
        m_inventoryMonitor.wait(lock, [this] { return m_entries.size() > 0; });
        std::unique_ptr<T> top = std::move(m_entries.top());
        m_entries.pop();
        return top;
    }
    /// Add or return an object so that another thread can use it. You will need
    /// to std::move() the entry, ensuring that you will no longer have access
    /// to the entry in your code (the pointer will now be null).
    void leave(std::unique_ptr<T> entry) {
        std::unique_lock<std::mutex> lock(m_mutex);
        m_entries.push(std::move(entry));
        lock.unlock();
        m_inventoryMonitor.notify_one();
    }
    /// Obtain the number of entries that can be taken.
    int size() const {
        std::lock_guard<std::mutex> lock(m_mutex);
        return (int)m_entries.size();
    }

private:
    std::stack<std::unique_ptr<T>> m_entries;
    mutable std::mutex m_mutex;
    std::condition_variable m_inventoryMonitor;
};

} // namespace OpenSim

#endif // MOCO_MOCOUTILITIES_H<|MERGE_RESOLUTION|>--- conflicted
+++ resolved
@@ -38,6 +38,15 @@
     return std::unique_ptr<T>(new T(std::forward<Args>(args)...));
 }
 
+/// Determine if `string` starts with the substring `start`.
+/// https://stackoverflow.com/questions/874134/find-if-string-ends-with-another-string-in-c
+inline bool startsWith(const std::string& string, const std::string& start) {
+    if (string.length() >= start.length()) {
+        return string.compare(0, start.length(), start) == 0;
+    }
+    return false;
+}
+
 /// Determine if `string` ends with the substring `ending`.
 /// https://stackoverflow.com/questions/874134/find-if-string-ends-with-another-string-in-c
 inline bool endsWith(const std::string& string, const std::string& ending) {
@@ -48,18 +57,6 @@
     return false;
 }
 
-<<<<<<< HEAD
-/// Determine if `string` starts with the substring `start`.
-/// https://stackoverflow.com/questions/874134/find-if-string-ends-with-another-string-in-c
-inline bool startsWith(const std::string& string, const std::string& start) {
-    if (string.length() >= start.length()) {
-        return string.compare(0, start.length(), start) == 0;
-    }
-    return false;
-}
-
-=======
->>>>>>> f6a5d7f4
 /// @name Filling in a string with variables.
 /// @{
 
@@ -144,16 +141,12 @@
     OPENSIM_THROW_IF(newTime.size() < 2, Exception,
             "Cannot resample if number of times is 0 or 1.");
     OPENSIM_THROW_IF(newTime[0] < time[0], Exception,
-<<<<<<< HEAD
             format("New initial time (%f) cannot be less than existing initial "
-=======
-            format("New initial time (%f) cannot be greater than existing initial "
->>>>>>> f6a5d7f4
                    "time (%f)",
                     newTime[0], time[0]));
     OPENSIM_THROW_IF(newTime[newTime.size() - 1] > time[time.size() - 1],
             Exception,
-            format("New final time (%f) cannot be less than existing final "
+            format("New final time (%f) cannot be greater than existing final "
                    "time (%f)",
                     newTime[newTime.size() - 1], time[time.size() - 1]));
     for (int itime = 1; itime < (int)newTime.size(); ++itime) {
@@ -233,7 +226,6 @@
 /// @note This only removes muscles within the model's ForceSet.
 OSIMMOCO_API void removeMuscles(Model& model);
 
-<<<<<<< HEAD
 /// Add CoordinateActuator%s for ech coordinate in the model, using the
 /// provided optimal force. Increasing the optimal force decreases the required
 /// control signal to generate a given actuation level. The actuators are added
@@ -241,8 +233,6 @@
 /// forward slashes converted to underscores).
 OSIMMOCO_API void createReserveActuators(Model& model, double optimalForce);
 
-=======
->>>>>>> f6a5d7f4
 /// Replace a joint in the model with a WeldJoint.
 /// @note This assumes the joint is in the JointSet and that the joint's
 ///       connectees are PhysicalOffsetFrames.
