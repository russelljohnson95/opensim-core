--- conflicted
+++ resolved
@@ -377,24 +377,7 @@
 
     track.print("sandboxMocoTrack_baseline_muscles_MocoTrack.omoco");
 
-<<<<<<< HEAD
-    if (penalizeCoordActs) {
-        auto& effort = dynamic_cast<MocoControlGoal&>(
-                moco.updProblem().updGoal("control_effort"));
-
-        for (const auto& coordAct : 
-                model.getComponentList<CoordinateActuator>()) {
-            const auto& coordName = coordAct.getName();
-            if (coordName.find("hip") != std::string::npos ||
-                    coordName.find("knee") != std::string::npos ||
-                    coordName.find("ankle") != std::string::npos) {
-                effort.setWeight("/" + coordName, penalizeCoordActs);
-            }
-        }       
-    }
-=======
     MocoStudy moco = track.initialize();
->>>>>>> d5126240
 
     auto& solver = moco.updSolver<MocoCasADiSolver>();
     solver.set_optim_constraint_tolerance(1e-3);
