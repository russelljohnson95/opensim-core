--- conflicted
+++ resolved
@@ -703,12 +703,7 @@
 
     // Baseline tracking problem w/ muscles.
     // -------------------------------------
-<<<<<<< HEAD
-    //MocoSolution baselineWithMuscles = runBaselineProblem(false, controlWeight,
-    //  "sandboxMocoTrack_solution_baseline_muscles.sto");
-=======
     MocoSolution baselineWithMuscles = runBaselineProblem(false, controlWeight);
->>>>>>> 5899a4f0
 
     // Knee adduction minimization w/o muscles.
     // ----------------------------------------
