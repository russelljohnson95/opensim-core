--- conflicted
+++ resolved
@@ -298,9 +298,6 @@
     auto full = createPeriodicTrajectory(solution);
     full.write("gaitPrediction_solution_fullcycle.sto");
 
-<<<<<<< HEAD
-    moco.visualize(full);
-=======
     // Extract ground reaction forces.
     // ===============================
     std::vector<std::string> contactSpheres_r;
@@ -314,8 +311,7 @@
     writeTableToFile(externalForcesTableFlat,
             "gaitPrediction_solutionGRF_fullcycle.sto");
 
-    moco.visualize(solution);
->>>>>>> 83b66509
+    moco.visualize(full);
 }
 
 int main() {
