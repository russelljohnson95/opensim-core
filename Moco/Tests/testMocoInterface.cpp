--- conflicted
+++ resolved
@@ -1945,7 +1945,6 @@
     CHECK(labels[2] == "nonexistent");
 }
 
-<<<<<<< HEAD
 TEST_CASE("solveBisection()") {
 
     auto calcResidual = [](const SimTK::Real& x) { return x - 3.78; };
@@ -1981,7 +1980,7 @@
         REQUIRE_THROWS_AS(solveBisection(parabola, -5, 5), Exception);
     }
 }
-=======
+
 TEST_CASE("Objective breakdown") {
     class MocoConstantGoal : public MocoGoal {
         OpenSim_DECLARE_CONCRETE_OBJECT(MocoConstantGoal, MocoGoal);
@@ -2014,4 +2013,3 @@
     CHECK(solution.getObjectiveTerm("goal_a") == Approx(1.5 * 5.2));
     CHECK(solution.getObjectiveTerm("goal_b") == Approx(0.01 * 7.3));
 }
->>>>>>> 97eec94a
