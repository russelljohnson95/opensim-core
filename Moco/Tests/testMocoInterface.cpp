/* -------------------------------------------------------------------------- *
 * OpenSim Moco: testMocoInterface.cpp                                        *
 * -------------------------------------------------------------------------- *
 * Copyright (c) 2017 Stanford University and the Authors                     *
 *                                                                            *
 * Author(s): Christopher Dembia                                              *
 *                                                                            *
 * Licensed under the Apache License, Version 2.0 (the "License"); you may    *
 * not use this file except in compliance with the License. You may obtain a  *
 * copy of the License at http://www.apache.org/licenses/LICENSE-2.0          *
 *                                                                            *
 * Unless required by applicable law or agreed to in writing, software        *
 * distributed under the License is distributed on an "AS IS" BASIS,          *
 * WITHOUT WARRANTIES OR CONDITIONS OF ANY KIND, either express or implied.   *
 * See the License for the specific language governing permissions and        *
 * limitations under the License.                                             *
 * -------------------------------------------------------------------------- */

#define CATCH_CONFIG_MAIN
#include "Testing.h"
#include <Moco/osimMoco.h>
#include <fstream>

#include <OpenSim/Actuators/BodyActuator.h>
#include <OpenSim/Actuators/CoordinateActuator.h>
#include <OpenSim/Common/LogManager.h>
#include <OpenSim/Common/STOFileAdapter.h>
#include <OpenSim/Simulation/Manager/Manager.h>
#include <OpenSim/Simulation/SimbodyEngine/PinJoint.h>
#include <OpenSim/Simulation/SimbodyEngine/SliderJoint.h>

using namespace OpenSim;

// TODO
// - add setGuess
// - add documentation. pre/post conditions.
// - write test cases for exceptions, for calling methods out of order.
// - model_file vs model.
// - test problems without controls (including with setting guesses).
// - test that names for setStateInfo() are actual existing states in the model.

std::unique_ptr<Model> createSlidingMassModel() {
    auto model = make_unique<Model>();
    model->setName("sliding_mass");
    model->set_gravity(SimTK::Vec3(0, 0, 0));
    auto* body = new Body("body", 10.0, SimTK::Vec3(0), SimTK::Inertia(0));
    model->addComponent(body);

    // Allows translation along x.
    auto* joint = new SliderJoint("slider", model->getGround(), *body);
    auto& coord = joint->updCoordinate(SliderJoint::Coord::TranslationX);
    coord.setName("position");
    model->addComponent(joint);

    auto* actu = new CoordinateActuator();
    actu->setCoordinate(&coord);
    actu->setName("actuator");
    actu->setOptimalForce(1);
    actu->setMinControl(-10);
    actu->setMaxControl(10);
    model->addComponent(actu);

    return model;
}

template <typename SolverType = MocoTropterSolver>
MocoStudy createSlidingMassMocoStudy() {
    MocoStudy study;
    study.setName("sliding_mass");
    study.set_write_solution("false");
    MocoProblem& mp = study.updProblem();
    mp.setModel(createSlidingMassModel());
    mp.setTimeBounds(MocoInitialBounds(0), MocoFinalBounds(0, 10));
    mp.setStateInfo("/slider/position/value", MocoBounds(0, 1),
            MocoInitialBounds(0), MocoFinalBounds(1));
    mp.setStateInfo("/slider/position/speed", {-100, 100}, 0, 0);
    mp.addGoal<MocoFinalTimeGoal>();

    auto& ms = study.initSolver<SolverType>();
    ms.set_num_mesh_intervals(19);
    ms.set_transcription_scheme("trapezoidal");
    ms.set_enforce_constraint_derivatives(false);
    return study;
}

TEMPLATE_TEST_CASE(
        "Non-uniform mesh", "", MocoTropterSolver, MocoCasADiSolver) {
    auto transcriptionScheme =
            GENERATE(as<std::string>{}, "trapezoidal", "hermite-simpson");
    std::cout.rdbuf(LogManager::cout.rdbuf());
    std::cout.rdbuf(LogManager::cout.rdbuf());
    MocoStudy study;
    double finalTime = 5.0;
    study.setName("sliding_mass");
    study.set_write_solution("false");
    MocoProblem& mp = study.updProblem();
    mp.setModel(createSlidingMassModel());
    mp.setTimeBounds(0, finalTime);
    mp.setStateInfo("/slider/position/value", {0, 1}, 0, 1);
    mp.setStateInfo("/slider/position/speed", {-100, 100}, 0, 0);
    mp.addGoal<MocoControlGoal>();
    SECTION("Ensure integral handles non-uniform mesh") {
        auto& ms = study.initSolver<TestType>();
        ms.set_transcription_scheme(transcriptionScheme);
        ms.set_optim_max_iterations(1);
        std::vector<double> mesh = {
                0.0, .05, .075, .1, .4, .41, .42, .58, .8, 1};
        ms.setMesh(mesh);
        auto solution = study.solve().unseal();
        auto u = solution.getControl("/actuator");

        using SimTK::square;
        if (transcriptionScheme == "trapezoidal") {
            for (int i = 0; i < (int)mesh.size(); ++i) {
                CHECK(solution.getTime()[i] == Approx(mesh[i] * finalTime));
            }

            double manualIntegral = 0;
            for (int i = 0; i < (int)(mesh.size() - 1); ++i) {
                manualIntegral +=
                        0.5 * (mesh[i + 1] - mesh[i]) *
                        (square(u.getElt(i, 0)) + square(u.getElt(i + 1, 0)));
            }
            manualIntegral *= finalTime;

            CHECK(manualIntegral == Approx(solution.getObjective()));
        } else if (transcriptionScheme == "hermite-simpson") {
            for (int i = 0; i < (int)mesh.size() - 1; ++i) {
                CHECK(solution.getTime()[2 * i] == Approx(mesh[i] * finalTime));
                // Midpoints.
                CHECK(solution.getTime()[2 * i + 1] ==
                        Approx(0.5 * (mesh[i] + mesh[i + 1]) * finalTime));
            }

            // Simpson quadrature.
            double manualIntegral = 0;
            for (int i = 0; i < (int)mesh.size() - 1; ++i) {
                const auto a = mesh[i];
                const auto b = mesh[i + 1];
                const auto fa = square(u.getElt(2 * i, 0));
                const auto fmid = square(u.getElt(2 * i + 1, 0));
                const auto fb = square(u.getElt(2 * i + 2, 0));
                manualIntegral += (b - a) / 6.0 * (fa + 4 * fmid + fb);
            }
            manualIntegral *= finalTime;
            CHECK(manualIntegral == Approx(solution.getObjective()));
        }
    }

    SECTION("First mesh point must be zero.") {
        auto& ms = study.initSolver<TestType>();
        ms.set_transcription_scheme(transcriptionScheme);
        std::vector<double> mesh = {.5, 1};
        ms.setMesh(mesh);
        REQUIRE_THROWS_WITH(study.solve(),
                Catch::Contains("Invalid custom mesh; first mesh "
                                              "point must be zero."));
    }
    SECTION("Mesh points must be strictly increasing") {
        auto& ms = study.initSolver<TestType>();
        ms.set_transcription_scheme(transcriptionScheme);
        std::vector<double> mesh = {0, .5, .5, 1};
        ms.setMesh(mesh);
        REQUIRE_THROWS_WITH(study.solve(),
                Catch::Contains("Invalid custom mesh; mesh "
                                "points must be strictly increasing."));
    }
    SECTION("Last mesh piont must be 1.") {
        auto& ms = study.initSolver<TestType>();
        ms.set_transcription_scheme(transcriptionScheme);
        std::vector<double> mesh = {0, .4, .8};
        ms.setMesh(mesh);
        REQUIRE_THROWS_WITH(
                study.solve(), Catch::Contains("Invalid custom mesh; last mesh "
                                              "point must be one."));
    }
}

/// This model is torque-actuated.
std::unique_ptr<Model> createPendulumModel() {
    auto model = make_unique<Model>();
    model->setName("pendulum");

    using SimTK::Inertia;
    using SimTK::Vec3;

    auto* b0 = new Body("b0", 1, Vec3(0), Inertia(1));
    model->addBody(b0);

    // Default pose: COM of pendulum is 1 meter down from the pin.
    auto* j0 = new PinJoint("j0", model->getGround(), Vec3(0), Vec3(0), *b0,
            Vec3(0, 1.0, 0), Vec3(0));
    auto& q0 = j0->updCoordinate();
    q0.setName("q0");
    model->addJoint(j0);

    auto* tau0 = new CoordinateActuator();
    tau0->setCoordinate(&j0->updCoordinate());
    tau0->setName("tau0");
    tau0->setOptimalForce(1);
    model->addForce(tau0);

    // Add display geometry.
    Ellipsoid bodyGeometry(0.1, 0.5, 0.1);
    SimTK::Transform transform(SimTK::Vec3(0, 0.5, 0));
    auto* b0Center = new PhysicalOffsetFrame("b0_center", *b0, transform);
    b0->addComponent(b0Center);
    b0Center->attachGeometry(bodyGeometry.clone());

    return model;
}

TEMPLATE_TEST_CASE("Solver options", "", MocoTropterSolver, MocoCasADiSolver) {
    MocoStudy study = createSlidingMassMocoStudy<TestType>();
    auto& ms = study.initSolver<TestType>();
    MocoSolution solDefault = study.solve();
    ms.set_verbosity(3); // Invalid value.
    SimTK_TEST_MUST_THROW_EXC(study.solve(), Exception);
    ms.set_verbosity(2);

    ms.set_optim_solver("nonexistent");
    SimTK_TEST_MUST_THROW_EXC(study.solve(), Exception);
    ms.set_optim_solver("ipopt");

    ms.set_optim_hessian_approximation("nonexistent");
    SimTK_TEST_MUST_THROW(study.solve());
    ms.set_optim_hessian_approximation("limited-memory");

    {
        ms.set_optim_max_iterations(1);
        MocoSolution solution = study.solve();
        SimTK_TEST(solution.isSealed());
        solution.unseal();
        SimTK_TEST(solution.getNumIterations() == 1);
        ms.set_optim_max_iterations(-1);
    }

    {
        ms.set_optim_convergence_tolerance(1e-2);
        MocoSolution solLooseConvergence = study.solve();
        // Ensure that we unset max iterations from being 1.
        SimTK_TEST(solLooseConvergence.getNumIterations() > 1);
        SimTK_TEST(solLooseConvergence.getNumIterations() <
                   solDefault.getNumIterations());
        ms.set_optim_convergence_tolerance(-1);
    }
    {
        // Must loosen convergence tolerance for constraint tolerance to have
        // an effect.
        ms.set_optim_convergence_tolerance(1e-2);
        // Tightening the constraint tolerance means more iterations.
        ms.set_optim_constraint_tolerance(1e-12);
        MocoSolution solutionTight = study.solve();
        ms.set_optim_constraint_tolerance(1e-2);
        MocoSolution solutionLoose = study.solve();
        SimTK_TEST(solutionTight.getNumIterations() >
                   solutionLoose.getNumIterations());
        ms.set_optim_constraint_tolerance(-1);
        ms.set_optim_convergence_tolerance(-1);
    }
}

/*

TEST_CASE("Ordering of calls") {

    // Solve a problem, edit the problem, re-solve.
    {
        // It's fine to
        MocoStudy study = createSlidingMassMocoStudy();
        auto& solver = study.initTropterSolver();
        study.solve();
        // This flips the "m_solverInitialized" flag:
        study.updProblem();
        // This will call initSolver() internally:
        study.solve();
    }

    // Solve a problem, edit the problem, ask the solver to do something.
    {
        MocoStudy study = createSlidingMassMocoStudy();
        auto& solver = study.initTropterSolver();
        study.solve();
        // This resets the problem to null on the solver.
        study.updProblem();
        // The solver can't do anything if you've edited the model.
        SimTK_TEST_MUST_THROW_EXC(solver.getProblem(), Exception);
        SimTK_TEST_MUST_THROW_EXC(solver.solve(), Exception);
    }

    // Solve a problem, edit the solver, re-solve.
    {
        MocoStudy study = createSlidingMassMocoStudy();
        auto& solver = study.initTropterSolver();
        const int initNumMeshPoints = solver.get_num_mesh_intervals();
        MocoSolution sol0 = study.solve();
        solver.set_num_mesh_intervals(2 * initNumMeshPoints);
        MocoSolution sol1 = study.solve();
        solver.set_num_mesh_intervals(initNumMeshPoints);
        MocoSolution sol2 = study.solve();
        // Ensure that changing the mesh has an effect.
        SimTK_TEST(!sol0.isNumericallyEqual(sol1));
        // Ensure we get repeatable results with the initial settings.
        SimTK_TEST(sol0.isNumericallyEqual(sol2));

    }
}

/// Test that we can read in a Moco setup file, solve, edit the setup,
/// re-solve.
void testOMOCOSerialization() {
    std::string fname = "testMocoInterface_testOMOCOSerialization.omoco";
    MocoSolution sol0;
    MocoSolution sol1;
    {
        MocoStudy study = createSlidingMassMocoStudy();
        sol0 = study.solve();
        study.print(fname);
    }
    {
        MocoStudy mocoDeserialized(fname);
        MocoSolution sol1 = mocoDeserialized.solve();
    }
    SimTK_TEST(sol0.isNumericallyEqual(sol1));
}

void testCopy() {
    MocoStudy study = createSlidingMassMocoStudy();
    MocoSolution solution = study.solve();
    std::unique_ptr<MocoStudy> copy(study.clone());
    MocoSolution solutionFromCopy = copy->solve();
    SimTK_TEST(solution.isNumericallyEqual(solutionFromCopy));


    // TODO what happens if just the MocoProblem is copied, or if just the
    // MocoSolver is copied?
}
 */

TEST_CASE("Bounds", "") {
    {
        SimTK_TEST(!MocoBounds().isSet());
        SimTK_TEST(MocoBounds(5.3).isSet());
        SimTK_TEST(MocoBounds(5.3).isEquality());
        SimTK_TEST(MocoBounds(5.3, 5.3).isSet());
        SimTK_TEST(MocoBounds(5.3, 5.3).isEquality());
        SimTK_TEST(!MocoBounds(5.3, 5.3 + SimTK::SignificantReal).isEquality());

        SimTK_TEST(MocoBounds(5.3).isWithinBounds(5.3));
        SimTK_TEST(
                !MocoBounds(5.3).isWithinBounds(5.3 + SimTK::SignificantReal));
        SimTK_TEST(MocoBounds(5.2, 5.4).isWithinBounds(5.3));
    }

    // TODO what to do if the user does not specify info for some variables?

    // Get error if state/control name does not exist.
    {
        auto model = createSlidingMassModel();
        model->initSystem();
        {
<<<<<<< HEAD
           MocoStudy moco;
           MocoProblem& mp = moco.updProblem();
           mp.setModel(std::unique_ptr<Model>(model->clone()));
           mp.setStateInfo("nonexistent", {0, 1});
           CHECK_THROWS_AS(mp.createRep(), Exception);
=======
            MocoStudy study;
            MocoProblem& mp = study.updProblem();
            mp.setModel(std::unique_ptr<Model>(model->clone()));
            mp.setStateInfo("nonexistent", {0, 1});
            SimTK_TEST_MUST_THROW_EXC(mp.createRep(), Exception);
>>>>>>> 19abc27e
        }
        {
            MocoStudy study;
            MocoProblem& mp = study.updProblem();
            mp.setModel(std::unique_ptr<Model>(model->clone()));
            mp.setControlInfo("nonexistent", {0, 1});
            CHECK_THROWS_AS(mp.createRep(), Exception);
        }
    }
    // TODO what if bounds are missing for some states?
}

TEST_CASE("Building a problem", "") {
    {
        MocoStudy study;
        MocoProblem& mp = study.updProblem();
        mp.setModel(createSlidingMassModel());

        // Goals have the name "cost" by default.
        {
            auto c0 = make_unique<MocoFinalTimeGoal>();
            SimTK_TEST(c0->getName() == "goal");
            mp.addGoal(std::move(c0));
        }
        // Names of costs must be unique.
        {
            auto* c1 = mp.addGoal<MocoFinalTimeGoal>();
            SimTK_TEST_MUST_THROW_EXC(mp.createRep(), Exception);
            c1->setName("c1");
        }
        // Goals must have a name.
        {
            auto* cEmptyName = mp.addGoal<MocoFinalTimeGoal>("");
            SimTK_TEST_MUST_THROW_EXC(mp.createRep(), Exception);
            cEmptyName->setName("cost1");
        }
        // Parameters have the name "parameter" by default.
        {
            auto p0 = make_unique<MocoParameter>();
            SimTK_TEST(p0->getName() == "parameter");
            p0->appendComponentPath("/body");
            p0->setPropertyName("mass");
            mp.addParameter(std::move(p0));
            // Can successfully create a rep.
            mp.createRep();
        }
        // Names of parameters must be unique.
        {
            auto* param = mp.addParameter(
                    "parameter", "/body", "mass", MocoBounds(0, 0));
            SimTK_TEST_MUST_THROW_EXC(mp.createRep(), Exception);
            param->setName("parameter1");
            // Can now create rep.
            mp.createRep();
        }
        // Parameters must have a name.
        {
            auto pEmptyName = make_unique<MocoParameter>();
            pEmptyName->setName("");
            mp.addParameter(std::move(pEmptyName));
            SimTK_TEST_MUST_THROW_EXC(mp.createRep(), Exception);
        }
    }
}

TEMPLATE_TEST_CASE("Workflow", "", MocoTropterSolver, MocoCasADiSolver) {

    // Default bounds.
    SECTION("Default bounds") {
        MocoStudy study;
        MocoProblem& problem = study.updProblem();
        auto model = createSlidingMassModel();
        model->finalizeFromProperties();
        auto* bodyAct = new BodyActuator();
        bodyAct->setName("residuals");
        bodyAct->setBody(model->getComponent<Body>("body"));
        model->addComponent(bodyAct);
        model->finalizeFromProperties();
        auto& coord = model->updComponent<Coordinate>("slider/position");
        coord.setRangeMin(-10);
        coord.setRangeMax(15);
        auto& actu = model->updComponent<ScalarActuator>("actuator");
        actu.setMinControl(35);
        actu.setMaxControl(56);
        problem.setModel(std::move(model));
        const auto& phase0 = problem.getPhase(0);
        // User did not specify state info explicitly.
        SimTK_TEST_MUST_THROW_EXC(
                phase0.getStateInfo("/slider/position/value"), Exception);
        SECTION("User did not specify state info explicitly.") {
            MocoProblemRep rep = problem.createRep();
            {
                const auto& info = rep.getStateInfo("/slider/position/value");
                SimTK_TEST_EQ(info.getBounds().getLower(), -10);
                SimTK_TEST_EQ(info.getBounds().getUpper(), 15);
            }
            {
                // Default speed bounds.
                const auto& info = rep.getStateInfo("/slider/position/speed");
                SimTK_TEST_EQ(info.getBounds().getLower(), -50);
                SimTK_TEST_EQ(info.getBounds().getUpper(), 50);
            }
            // No control info stored in the Problem.
            SimTK_TEST_MUST_THROW_EXC(
                    phase0.getControlInfo("/actuator"), Exception);
            {
                // Obtained from controls.
                const auto& info = rep.getControlInfo("/actuator");
                SimTK_TEST_EQ(info.getBounds().getLower(), 35);
                SimTK_TEST_EQ(info.getBounds().getUpper(), 56);
            }
        }

        problem.setControlInfo("/actuator", {12, 15});
        SECTION("Setting control info explicitly") {
            {
                const auto& probinfo = phase0.getControlInfo("/actuator");
                SimTK_TEST_EQ(probinfo.getBounds().getLower(), 12);
                SimTK_TEST_EQ(probinfo.getBounds().getUpper(), 15);
            }
            {
                MocoProblemRep rep = problem.createRep();
                const auto& info = rep.getControlInfo("/actuator");
                SimTK_TEST_EQ(info.getBounds().getLower(), 12);
                SimTK_TEST_EQ(info.getBounds().getUpper(), 15);
            }
        }

        problem.setControlInfo("/residuals_0", {-5, 5});
        problem.setControlInfo("/residuals_3", {-7.5, 10});
        {
            {
                const auto& probinfo0 = phase0.getControlInfo("/residuals_0");
                SimTK_TEST_EQ(probinfo0.getBounds().getLower(), -5);
                SimTK_TEST_EQ(probinfo0.getBounds().getUpper(), 5);
                const auto& probinfo3 = phase0.getControlInfo("/residuals_3");
                SimTK_TEST_EQ(probinfo3.getBounds().getLower(), -7.5);
                SimTK_TEST_EQ(probinfo3.getBounds().getUpper(), 10);
            }
            MocoProblemRep rep = problem.createRep();
            {
                const auto& info0 = rep.getControlInfo("/residuals_0");
                SimTK_TEST_EQ(info0.getBounds().getLower(), -5);
                SimTK_TEST_EQ(info0.getBounds().getUpper(), 5);
                const auto& info3 = rep.getControlInfo("/residuals_3");
                SimTK_TEST_EQ(info3.getBounds().getLower(), -7.5);
                SimTK_TEST_EQ(info3.getBounds().getUpper(), 10);
            }
        }

        SECTION("Setting only initial/final bounds explicitly.") {
            SECTION("Initial coordinate value") {
                problem.setStateInfo("/slider/position/value", {}, {-5.0, 3.6});
                {
                    const auto& info =
                            phase0.getStateInfo("/slider/position/value");
                    SimTK_TEST(!info.getBounds().isSet());
                    SimTK_TEST_EQ(info.getInitialBounds().getLower(), -5.0);
                    SimTK_TEST_EQ(info.getInitialBounds().getUpper(), 3.6);
                    SimTK_TEST(!info.getFinalBounds().isSet());
                }
                MocoProblemRep rep = problem.createRep();
                const auto& info = rep.getStateInfo("/slider/position/value");
                SimTK_TEST_EQ(info.getBounds().getLower(), -10);
                SimTK_TEST_EQ(info.getBounds().getUpper(), 15);
                SimTK_TEST_EQ(info.getInitialBounds().getLower(), -5.0);
                SimTK_TEST_EQ(info.getInitialBounds().getUpper(), 3.6);
                SimTK_TEST(!info.getFinalBounds().isSet());
            }
            SECTION("Final coordinate value") {
                problem.setStateInfo(
                        "/slider/position/value", {}, {}, {1.3, 2.5});
                {
                    const auto& info =
                            phase0.getStateInfo("/slider/position/value");
                    SimTK_TEST(!info.getBounds().isSet());
                    SimTK_TEST(!info.getInitialBounds().isSet());
                    SimTK_TEST_EQ(info.getFinalBounds().getLower(), 1.3);
                    SimTK_TEST_EQ(info.getFinalBounds().getUpper(), 2.5);
                }
                MocoProblemRep rep = problem.createRep();
                const auto& info = rep.getStateInfo("/slider/position/value");
                SimTK_TEST_EQ(info.getBounds().getLower(), -10);
                SimTK_TEST_EQ(info.getBounds().getUpper(), 15);
                SimTK_TEST(!info.getInitialBounds().isSet());
                SimTK_TEST_EQ(info.getFinalBounds().getLower(), 1.3);
                SimTK_TEST_EQ(info.getFinalBounds().getUpper(), 2.5);
            }
            SECTION("Initial coordinate speed") {
                problem.setStateInfo("/slider/position/speed", {}, {-4.1, 3.9});
                {
                    const auto& info =
                            phase0.getStateInfo("/slider/position/speed");
                    SimTK_TEST(!info.getBounds().isSet());
                    SimTK_TEST_EQ(info.getInitialBounds().getLower(), -4.1);
                    SimTK_TEST_EQ(info.getInitialBounds().getUpper(), 3.9);
                    SimTK_TEST(!info.getFinalBounds().isSet());
                }
                MocoProblemRep rep = problem.createRep();
                const auto& info = rep.getStateInfo("/slider/position/speed");
                SimTK_TEST_EQ(info.getBounds().getLower(), -50);
                SimTK_TEST_EQ(info.getBounds().getUpper(), 50);
                SimTK_TEST_EQ(info.getInitialBounds().getLower(), -4.1);
                SimTK_TEST_EQ(info.getInitialBounds().getUpper(), 3.9);
                SimTK_TEST(!info.getFinalBounds().isSet());
            }
            SECTION("Final coordinate speed") {
                problem.setStateInfo(
                        "/slider/position/speed", {}, {}, {0.1, 0.8});
                {
                    const auto& info =
                            phase0.getStateInfo("/slider/position/speed");
                    SimTK_TEST(!info.getBounds().isSet());
                    SimTK_TEST(!info.getInitialBounds().isSet());
                    SimTK_TEST_EQ(info.getFinalBounds().getLower(), 0.1);
                    SimTK_TEST_EQ(info.getFinalBounds().getUpper(), 0.8);
                }
                MocoProblemRep rep = problem.createRep();
                const auto& info = rep.getStateInfo("/slider/position/speed");
                SimTK_TEST_EQ(info.getBounds().getLower(), -50);
                SimTK_TEST_EQ(info.getBounds().getUpper(), 50);
                SimTK_TEST(!info.getInitialBounds().isSet());
                SimTK_TEST_EQ(info.getFinalBounds().getLower(), 0.1);
                SimTK_TEST_EQ(info.getFinalBounds().getUpper(), 0.8);
            }
            SECTION("Initial control") {
                problem.setControlInfo("/actuator", {}, {-4.1, 3.9});
                {
                    const auto& info = phase0.getControlInfo("/actuator");
                    SimTK_TEST(!info.getBounds().isSet());
                    SimTK_TEST_EQ(info.getInitialBounds().getLower(), -4.1);
                    SimTK_TEST_EQ(info.getInitialBounds().getUpper(), 3.9);
                    SimTK_TEST(!info.getFinalBounds().isSet());
                }
                MocoProblemRep rep = problem.createRep();
                const auto& info = rep.getControlInfo("/actuator");
                SimTK_TEST_EQ(info.getBounds().getLower(), 35);
                SimTK_TEST_EQ(info.getBounds().getUpper(), 56);
                SimTK_TEST_EQ(info.getInitialBounds().getLower(), -4.1);
                SimTK_TEST_EQ(info.getInitialBounds().getUpper(), 3.9);
                SimTK_TEST(!info.getFinalBounds().isSet());
            }
            SECTION("Final control") {
                problem.setControlInfo("/actuator", {}, {}, {0.1, 0.8});
                {
                    const auto& info = phase0.getControlInfo("/actuator");
                    SimTK_TEST(!info.getBounds().isSet());
                    SimTK_TEST(!info.getInitialBounds().isSet());
                    SimTK_TEST_EQ(info.getFinalBounds().getLower(), 0.1);
                    SimTK_TEST_EQ(info.getFinalBounds().getUpper(), 0.8);
                }
                MocoProblemRep rep = problem.createRep();
                const auto& info = rep.getControlInfo("/actuator");
                SimTK_TEST_EQ(info.getBounds().getLower(), 35);
                SimTK_TEST_EQ(info.getBounds().getUpper(), 56);
                SimTK_TEST(!info.getInitialBounds().isSet());
                SimTK_TEST_EQ(info.getFinalBounds().getLower(), 0.1);
                SimTK_TEST_EQ(info.getFinalBounds().getUpper(), 0.8);
            }
        }
    }

    SECTION("Changes to time bounds are obeyed") {
        MocoStudy study;
        MocoProblem& problem = study.updProblem();
        problem.setModel(createSlidingMassModel());

        problem.setTimeBounds(0, {0, 10});
        problem.setStateInfo("/slider/position/value", {0, 1}, 0, 1);
        problem.setStateInfo("/slider/position/speed", {-100, 100}, 0, 0);
        problem.setControlInfo("/actuator", {-10, 10});
        problem.addGoal<MocoFinalTimeGoal>();

        auto& solver = study.initSolver<TestType>();
        const int N = 19;         // mesh intervals
        const int Nc = 2 * N + 1; // collocation points
        solver.set_num_mesh_intervals(N);
        MocoTrajectory guess = solver.createGuess("random");
        guess.setTime(createVectorLinspace(Nc, 0.0, 3.0));
        solver.setGuess(guess);
        MocoSolution solution0 = study.solve();

        problem.setTimeBounds(0, {5.8, 10});
        // Editing the problem does not affect information in the Solver;
        // the guess still exists.
        SimTK_TEST(!solver.getGuess().empty());

        guess.setTime(createVectorLinspace(Nc, 0.0, 7.0));
        MocoSolution solution = study.solve();
        CAPTURE(solution.getObjective());
        CHECK(solution.getFinalTime() == Approx(5.8));
    }

    SECTION("Changes to model are obeyed; set costs and model in any order.") {
        double finalTime0;
        {
            // Ensure that changes to the model are obeyed.
            MocoStudy study;
            MocoProblem& problem = study.updProblem();
            auto model = problem.setModel(createSlidingMassModel());
            problem.setTimeBounds(0, {0, 10});
            problem.setStateInfo("/slider/position/value", {0, 1}, 0, 1);
            problem.setStateInfo("/slider/position/speed", {-100, 100}, 0, 0);
            problem.addGoal<MocoFinalTimeGoal>();
            auto& solver = study.initSolver<TestType>();
            solver.set_num_mesh_intervals(20);
            finalTime0 = study.solve().getFinalTime();

            auto& body = model->updComponent<Body>("body");
            body.setMass(2 * body.getMass());
            const double finalTime1 = study.solve().getFinalTime();
            SimTK_TEST(finalTime1 > 1.1 * finalTime0);
        }

        // Can set the cost and model in any order.
        {
            MocoStudy study;
            MocoProblem& problem = study.updProblem();
            problem.setTimeBounds(0, {0, 10});
            problem.addGoal<MocoFinalTimeGoal>();
            problem.setStateInfo("/slider/position/value", {0, 1}, 0, 1);
            problem.setStateInfo("/slider/position/speed", {-100, 100}, 0, 0);
            problem.setModel(createSlidingMassModel());
            auto& solver = study.initSolver<TestType>();
            solver.set_num_mesh_intervals(20);
            const double finalTime = study.solve().getFinalTime();
            SimTK_TEST_EQ_TOL(finalTime, finalTime0, 1e-6);
        }
    }

    SECTION("Changes to costs are obeyed") {
        MocoStudy study;
        MocoProblem& problem = study.updProblem();
        problem.setModel(createSlidingMassModel());
        problem.setTimeBounds(0, {0, 10});
        problem.setStateInfo("/slider/position/value", {0, 1}, 0, 1);
        problem.setStateInfo("/slider/position/speed", {-100, 100}, 0, 0);
        problem.updPhase().addGoal<MocoFinalTimeGoal>();
        auto effort = problem.updPhase().addGoal<MocoControlGoal>("effort");
        const double finalTime0 = study.solve().getFinalTime();

        // Change the weights of the costs.
        effort->setWeight(0.1);
        const double finalTime1 = study.solve().getFinalTime();
        SimTK_TEST(finalTime1 < 0.8 * finalTime0);
    }

    // Invoking functions without initializing.
    // TODO

    // TODO MocoGoal and MocoParameter cache pointers into some model.
    // TODO {
    // TODO     MocoFinalTimeGoal cost;
    // TODO     // TODO must be initialized first.
    // TODO     // TODO MocoPhase shouldn't even have a public
    // calcGoal function.
    // TODO     SimTK_TEST_MUST_THROW_EXC(cost.calcGoal(state),
    // Exception);
    // TODO }

    // Allow removing costs.
    // TODO
    // {
    //     MocoStudy study;
    //     MocoProblem& problem = study.updProblem();
    //     {
    //         // Remove by name.
    //         auto& cost = problem.addGoal<MocoFinalTimeGoal>();
    //         cost.setName("cost0");
    //         problem.removeCost(cost);
    //         SimTK_TEST_MUST_THROW_EXC(problem.getCost("cost0"),
    //         Exception);
    //     }
    // }
}
TEMPLATE_TEST_CASE("Set infos with regular expression", "", MocoCasADiSolver,
        MocoTropterSolver) {
    MocoStudy study;
    MocoProblem& problem = study.updProblem();
    problem.setModelCopy(OpenSim::ModelFactory::createDoublePendulum());
    problem.setTimeBounds(0, 10);
    problem.setStateInfoPattern(".*/value", {2, 10});
    problem.setStateInfoPattern(".*/speed", {3, 10});
    MocoProblemRep problemRep = problem.createRep();
    SimTK_TEST_EQ(problemRep.getStateInfo("/jointset/j0/q0/value")
                          .getBounds()
                          .getLower(),
            2);
    SimTK_TEST_EQ(problemRep.getStateInfo("/jointset/j1/q1/value")
                          .getBounds()
                          .getLower(),
            2);
    SimTK_TEST_EQ(problemRep.getStateInfo("/jointset/j0/q0/speed")
                          .getBounds()
                          .getLower(),
            3);
    SimTK_TEST_EQ(problemRep.getStateInfo("/jointset/j1/q1/speed")
                          .getBounds()
                          .getLower(),
            3);
    problem.setStateInfo("/jointset/j0/q0/value", {3, 10});
    problem.setStateInfo("/jointset/j1/q1/speed", {4, 10});
    problemRep = problem.createRep();
    SimTK_TEST_EQ(problemRep.getStateInfo("/jointset/j0/q0/value")
                          .getBounds()
                          .getLower(),
            3);
    SimTK_TEST_EQ(problemRep.getStateInfo("/jointset/j1/q1/value")
                          .getBounds()
                          .getLower(),
            2);
    SimTK_TEST_EQ(problemRep.getStateInfo("/jointset/j0/q0/speed")
                          .getBounds()
                          .getLower(),
            3);
    SimTK_TEST_EQ(problemRep.getStateInfo("/jointset/j1/q1/speed")
                          .getBounds()
                          .getLower(),
            4);
}
TEMPLATE_TEST_CASE(
        "Disable Actuators", "", MocoCasADiSolver, MocoTropterSolver) {
    std::cout.rdbuf(LogManager::cout.rdbuf());
    std::cout.rdbuf(LogManager::cout.rdbuf());

    MocoSolution solution;
    MocoSolution solution2;
    {
        MocoStudy study;
        study.setName("double_pendulum");

        MocoProblem& mp = study.updProblem();
        auto model = OpenSim::ModelFactory::createDoublePendulum();

        auto* tau2 = new CoordinateActuator("q1");
        tau2->setName("tau2");
        tau2->setOptimalForce(1);
        model.addComponent(tau2);

        mp.setModelCopy(model);

        mp.setTimeBounds(0, {0, 5});
        mp.setStateInfo("/jointset/j0/q0/value", {-10, 10}, 0, SimTK::Pi);
        mp.setStateInfo("/jointset/j0/q0/speed", {-50, 50}, 0);
        mp.setStateInfo("/jointset/j1/q1/value", {-10, 10}, 0, 0);
        mp.setStateInfo("/jointset/j1/q1/speed", {-50, 50}, 0);
        mp.setControlInfo("/tau0", {-100, 100});
        mp.setControlInfo("/tau1", {-100, 100});
        mp.setControlInfo("/tau2", {-100, 100});

        mp.addGoal<MocoFinalTimeGoal>();
        auto& ms = study.initSolver<TestType>();
        ms.set_num_mesh_intervals(15);
        solution = study.solve();
    }
    {
        MocoStudy study2;
        study2.setName("double_pendulum");

        MocoProblem& mp2 = study2.updProblem();
        OpenSim::Model model2 = OpenSim::ModelFactory::createDoublePendulum();

        auto* tau2 = new CoordinateActuator("q1");
        tau2->setName("tau2");
        tau2->setOptimalForce(1);
        model2.addComponent(tau2);

        SimTK::State state = model2.initSystem();
        model2.updComponent<Force>("tau1").set_appliesForce(false);
        mp2.setModelCopy(model2);
        mp2.setTimeBounds(0, {0, 5});
        mp2.setStateInfo("/jointset/j0/q0/value", {-10, 10}, 0, SimTK::Pi);
        mp2.setStateInfo("/jointset/j0/q0/speed", {-50, 50}, 0);
        mp2.setStateInfo("/jointset/j1/q1/value", {-10, 10}, 0, 0);
        mp2.setStateInfo("/jointset/j1/q1/speed", {-50, 50}, 0);
        mp2.setControlInfo("/tau0", {-100, 100});
        mp2.setControlInfo("/tau2", {-100, 100});

        mp2.addGoal<MocoFinalTimeGoal>();
        auto& ms2 = study2.initSolver<TestType>();
        ms2.set_num_mesh_intervals(15);
        solution2 = study2.solve();
    }
    CHECK(solution2.getObjective() != Approx(solution.getObjective()));
}

TEMPLATE_TEST_CASE("State tracking", "", MocoTropterSolver, MocoCasADiSolver) {
    // TODO move to another test file?
    auto makeTool = []() {
        MocoStudy study;
        study.setName("state_tracking");
        study.set_write_solution("false");
        MocoProblem& mp = study.updProblem();
        mp.setModel(createSlidingMassModel());
        mp.setTimeBounds(0, 1);
        mp.setStateInfo("/slider/position/value", {-1, 1});
        mp.setStateInfo("/slider/position/speed", {-100, 100});
        mp.setControlInfo("/actuator", {-50, 50});
        return study;
    };

    // Reference trajectory.
    std::string fname = "testMocoInterface_testStateTracking_ref.sto";
    {
        TimeSeriesTable ref;
        ref.setColumnLabels({"/slider/position/value"});
        using SimTK::Pi;
        for (double time = -0.01; time < 1.02; time += 0.01) {
            // Move at constant speed from x=0 to x=1. Really basic stuff.
            ref.appendRow(time, {1.0 * time});
        }
        STOFileAdapter::write(ref, fname);
    }

    // Setting the TimeSeriesTable directly.
    MocoSolution solDirect;
    {
        auto moco = makeTool();
        MocoProblem& mp = moco.updProblem();
        auto tracking = mp.addGoal<MocoStateTrackingGoal>();
        tracking->setReference(STOFileAdapter::read(fname));
        auto& ms = moco.template initSolver<TestType>();
        ms.set_num_mesh_intervals(5);
        ms.set_optim_hessian_approximation("exact");
        solDirect = moco.solve();
    }

    // Setting the reference to be a file.
    std::string setup_fname = "testMocoInterface_testStateTracking.omoco";
    if (std::ifstream(setup_fname).good()) std::remove(setup_fname.c_str());
    MocoSolution solFile;
    {

        auto moco = makeTool();
        MocoProblem& mp = moco.updProblem();
        auto tracking = mp.addGoal<MocoStateTrackingGoal>();
        tracking->setReference(fname);
        auto& ms = moco.template initSolver<TestType>();
        ms.set_num_mesh_intervals(5);
        ms.set_optim_hessian_approximation("exact");
        solFile = moco.solve();
        moco.print(setup_fname);
    }

    // Run the tool from a setup file.
    MocoSolution solDeserialized;
    {
        MocoStudy study(setup_fname);
        solDeserialized = study.solve();
    }

    SimTK_TEST(solDirect.isNumericallyEqual(solFile));
    SimTK_TEST(solFile.isNumericallyEqual(solDeserialized));

    // Error if neither file nor table were provided.
    {
        auto moco = makeTool();
        MocoProblem& mp = moco.updProblem();
        mp.addGoal<MocoStateTrackingGoal>();
        SimTK_TEST_MUST_THROW_EXC(moco.solve(), Exception);
    }

    // TODO error if data does not cover time window.
}

TEMPLATE_TEST_CASE("Guess", "", MocoTropterSolver, MocoCasADiSolver) {
    std::cout.rdbuf(LogManager::cout.rdbuf());
    std::cout.rdbuf(LogManager::cout.rdbuf());

    MocoStudy study = createSlidingMassMocoStudy<TestType>();
    auto& ms = study.initSolver<TestType>();
    const int N = 5;
    const int Nc = 2 * N + 1;
    ms.set_num_mesh_intervals(N);

    std::vector<std::string> expectedStateNames{
            "/slider/position/value", "/slider/position/speed"};
    std::vector<std::string> expectedControlNames{"/actuator"};

    SimTK::Matrix expectedStatesTraj(Nc, 2);
    expectedStatesTraj.col(0) = 0.5;   // bounds are [0, 1].
    expectedStatesTraj(0, 0) = 0;      // initial value fixed to 0.
    expectedStatesTraj(Nc - 1, 0) = 1; // final value fixed to 1.
    expectedStatesTraj.col(1) = 0.0;   // bounds are [-100, 100]
    expectedStatesTraj(0, 1) = 0;      // initial speed fixed to 0.
    expectedStatesTraj(Nc - 1, 1) = 0; // final speed fixed to 1.

    SimTK::Matrix expectedControlsTraj(Nc, 1);
    expectedControlsTraj.col(0) = 0;

    // createGuess().
    // --------------

    // Initial guess based on bounds.
    {
        MocoTrajectory guess = ms.createGuess("bounds");
        CHECK(guess.getTime().size() == Nc);
        CHECK(guess.getStateNames() == expectedStateNames);
        CHECK(guess.getControlNames() == expectedControlNames);
        CHECK(guess.getTime()[0] == 0);
        // midpoint of bounds [0, 10]
        CHECK(guess.getTime()[Nc - 1] == Approx(5.0));

        SimTK_TEST_EQ(guess.getStatesTrajectory(), expectedStatesTraj);
        SimTK_TEST_EQ(guess.getControlsTrajectory(), expectedControlsTraj);
    }

    // Random initial guess.
    {
        MocoTrajectory guess = ms.createGuess("random");
        CHECK(guess.getTime().size() == Nc);
        CHECK(guess.getStateNames() == expectedStateNames);
        CHECK(guess.getControlNames() == expectedControlNames);

        // The numbers are random, so we don't what they are; only that they
        // are different from the guess from bounds.
        SimTK_TEST_NOTEQ(guess.getStatesTrajectory(), expectedStatesTraj);
        SimTK_TEST_NOTEQ(guess.getControlsTrajectory(), expectedControlsTraj);
    }

    // Setting a guess programmatically.
    // ---------------------------------

    // Don't need a converged solution; so ensure the following tests are
    // fast.
    ms.set_optim_max_iterations(2);

    ms.clearGuess();
    MocoTrajectory solNoGuess = study.solve().unseal();
    {
        // Using the guess from bounds is the same as not providing a guess.

        ms.setGuess(ms.createGuess());
        MocoTrajectory solDefaultGuess = study.solve().unseal();

        CHECK(solDefaultGuess.isNumericallyEqual(solNoGuess));

        // Can also use convenience version of setGuess().
        ms.setGuess("bounds");
        CHECK(study.solve().unseal().isNumericallyEqual(solNoGuess));

        // Using a random guess should give us a different "solution."
        ms.setGuess(ms.createGuess("random"));
        MocoTrajectory solRandomGuess = study.solve().unseal();
        CHECK(!solRandomGuess.isNumericallyEqual(solNoGuess));

        // Convenience.
        ms.setGuess("random");
        CHECK(!study.solve().unseal().isNumericallyEqual(solNoGuess));

        // Clearing the guess works (this check must come after using a
        // random guess).
        ms.clearGuess();
        CHECK(study.solve().unseal().isNumericallyEqual(solNoGuess));

        // Can call clearGuess() multiple times with no weird issues.
        ms.clearGuess();
        ms.clearGuess();
        CHECK(study.solve().unseal().isNumericallyEqual(solNoGuess));
    }

    // Guess is incompatible with problem.
    {
        MocoTrajectory guess = ms.createGuess();
        // Delete the second state variable name.
        const_cast<std::vector<std::string>&>(guess.getStateNames()).resize(1);
        CHECK_THROWS_AS(ms.setGuess(std::move(guess)), Exception);
    }

    // Unrecognized guess type.
    CHECK_THROWS_AS(ms.createGuess("unrecognized"), Exception);
    CHECK_THROWS_AS(ms.setGuess("unrecognized"), Exception);

    // Setting a guess from a file.
    // ----------------------------
    {
        MocoTrajectory guess = ms.createGuess("bounds");
        // Use weird number to ensure the solver actually loads the file:
        guess.setControl("/actuator", SimTK::Vector(Nc, 13.28));
        const std::string fname = "testMocoInterface_testGuess_file.sto";
        guess.write(fname);
        ms.setGuessFile(fname);

        CHECK(ms.getGuess().isNumericallyEqual(guess));
        CHECK(!study.solve().unseal().isNumericallyEqual(solNoGuess));

        // Using setGuess(MocoTrajectory) overrides the file setting.
        ms.setGuess(ms.createGuess("bounds"));
        CHECK(study.solve().unseal().isNumericallyEqual(solNoGuess));

        ms.setGuessFile(fname);
        CHECK(ms.getGuess().isNumericallyEqual(guess));
        CHECK(!study.solve().unseal().isNumericallyEqual(solNoGuess));

        // Clearing the file causes the default guess type to be used.
        ms.setGuessFile("");
        CHECK(study.solve().unseal().isNumericallyEqual(solNoGuess));

        // TODO mismatched state/control names.

        // Solve from deserialization.
        // TODO
    }

    // Customize a guess.
    // ------------------
    // This is really just a test of the MocoTrajectory class.
    {
        MocoTrajectory guess = ms.createGuess();
        guess.setNumTimes(2);
        CHECK(SimTK::isNaN(guess.getTime()[0]));
        CHECK(SimTK::isNaN(guess.getStatesTrajectory()(0, 0)));
        CHECK(SimTK::isNaN(guess.getControlsTrajectory()(0, 0)));

        // TODO look at how TimeSeriesTable handles this.
        // Make sure this uses the initializer list variant.
        guess.setState("/slider/position/value", {2, 0.3});
        SimTK::Vector expectedv(2);
        expectedv[0] = 2;
        expectedv[1] = 0.3;
        SimTK_TEST_EQ(guess.getState("/slider/position/value"), expectedv);

        // Can use SimTK::Vector.
        expectedv[1] = 9.4;
        guess.setState("/slider/position/value", expectedv);
        SimTK_TEST_EQ(guess.getState("/slider/position/value"), expectedv);

        // Controls
        guess.setControl("/actuator", {1, 0.6});
        SimTK::Vector expecteda(2);
        expecteda[0] = 1.0;
        expecteda[1] = 0.6;
        SimTK_TEST_EQ(guess.getControl("/actuator"), expecteda);

        expecteda[0] = 0.7;
        guess.setControl("/actuator", expecteda);
        SimTK_TEST_EQ(guess.getControl("/actuator"), expecteda);

        // Errors.

        // Nonexistent state/control.
        CHECK_THROWS_AS(guess.setState("none", SimTK::Vector(2)), Exception);
        CHECK_THROWS_AS(guess.setControl("none", SimTK::Vector(2)), Exception);
        SimTK_TEST_MUST_THROW_EXC(guess.getState("none"), Exception);
        SimTK_TEST_MUST_THROW_EXC(guess.getControl("none"), Exception);

        // Incorrect length.
        CHECK_THROWS_AS(
                guess.setState("/slider/position/value", SimTK::Vector(1)),
                Exception);
        CHECK_THROWS_AS(
                guess.setControl("/actuator", SimTK::Vector(3)), Exception);
    }

    // Resampling.
    {
        const int N = 4;
        const int Nc = 2 * N + 1;
        ms.set_num_mesh_intervals(N);
        MocoTrajectory guess0 = ms.createGuess();
        guess0.setControl("/actuator", createVectorLinspace(Nc, 2.8, 7.3));
        CHECK(guess0.getTime().size() == Nc); // midpoint of [0, 10]
        SimTK_TEST_EQ(guess0.getTime()[Nc - 1], N + 1);

        // resampleWithNumTimes
        {
            MocoTrajectory guess = guess0;
            guess.resampleWithNumTimes(10);
            CHECK(guess.getTime().size() == 10);
            CHECK(guess.getTime()[9] == Approx(5));
            CHECK(guess.getStatesTrajectory().nrow() == 10);
            CHECK(guess.getControlsTrajectory().nrow() == 10);
            SimTK_TEST_EQ(guess.getControl("/actuator"),
                    createVectorLinspace(10, 2.8, 7.3));
        }

        // resampleWithInterval
        {
            MocoTrajectory guess = guess0;
            // We can't achieve exactly the interval the user provides.
            // time_interval = duration/(num_times - 1)
            // actual_num_times = ceil(duration/desired_interval) + 1
            // actual_interval = duration/(actual_num_times - 1)
            auto actualInterval = guess.resampleWithInterval(0.9);
            int expectedNumTimes = (int)ceil(5 / 0.9) + 1;
            SimTK_TEST_EQ(actualInterval, 5 / ((double)expectedNumTimes - 1));
            CHECK(guess.getTime().size() == expectedNumTimes);
            SimTK_TEST_EQ(guess.getTime()[expectedNumTimes - 1], 5);
            CHECK(guess.getStatesTrajectory().nrow() == expectedNumTimes);
            CHECK(guess.getControlsTrajectory().nrow() == expectedNumTimes);
            SimTK_TEST_EQ(guess.getControl("/actuator"),
                    createVectorLinspace(expectedNumTimes, 2.8, 7.3));
        }

        // resampleWithFrequency
        {
            // We can't achieve exactly the interval the user provides.
            // frequency = num_times/duration
            MocoTrajectory guess = guess0;
            // Here, we also ensure that we can downsample.
            auto actualFrequency = guess.resampleWithFrequency(0.7);
            int expectedNumTimes = (int)ceil(5 * 0.7); // 4
            SimTK_TEST_EQ(actualFrequency, (double)expectedNumTimes / 5);
            CHECK(guess.getTime().size() == expectedNumTimes);
            SimTK_TEST_EQ(guess.getTime()[expectedNumTimes - 1], 5);
            CHECK(guess.getStatesTrajectory().nrow() == expectedNumTimes);
            CHECK(guess.getControlsTrajectory().nrow() == expectedNumTimes);
            SimTK_TEST_EQ(guess.getControl("/actuator"),
                    createVectorLinspace(expectedNumTimes, 2.8, 7.3));
        }

        // resample
        {
            MocoTrajectory guess = guess0;
            CHECK_THROWS_AS(guess.resample(createVector(
                                    {guess.getInitialTime() - 1e-15, 0, 1})),
                    Exception);
            CHECK_THROWS_AS(guess.resample(createVector(
                                    {0.5, 0.6, guess.getFinalTime() + 1e15})),
                    Exception);
            CHECK_THROWS_AS(
                    guess.resample(createVector({0.5, 0.6, 0.59999999, 0.8})),
                    Exception);

            {
                SimTK::Vector newTime = createVector({0.1, 0.3, 0.8});
                MocoTrajectory guess2 = guess;
                guess2.resample(newTime);
                SimTK_TEST_EQ(newTime, guess2.getTime());
            }
        }
    }

    // Number of points required for splining.
    {
        // 3 and 2 points are okay.
        ms.set_num_mesh_intervals(3);
        MocoTrajectory guess3 = ms.createGuess();
        guess3.resampleWithNumTimes(10);

        ms.set_num_mesh_intervals(2);
        MocoTrajectory guess2 = ms.createGuess();
        guess2.resampleWithNumTimes(10);

        // 1 point is too few.
        MocoTrajectory guess1(guess2);
        guess1.setNumTimes(1);
        CHECK_THROWS_AS(guess1.resampleWithNumTimes(10), Exception);
    }

    // Can't use a guess from explicit dynamics in implicit dynamics mode.
    {
        MocoTrajectory explicitGuess = ms.createGuess();
        ms.set_multibody_dynamics_mode("implicit");
        ms.setGuess(explicitGuess);
        CHECK_THROWS_WITH(study.solve(),
            Catch::Contains(
                "'multibody_dynamics_mode' set to 'implicit' and coordinate states "
                "exist in the guess, but no coordinate accelerations were "
                "found in the guess. Consider using "
                "MocoTrajectory::generateAccelerationsFromValues() or "
                "MocoTrajectory::generateAccelerationsFromSpeeds() to "
                "construct an appropriate guess."));
        CHECK(explicitGuess.getDerivativeNames().empty());
        explicitGuess.generateAccelerationsFromSpeeds();
        // Only one coordinate in the sliding mass model.
        CHECK(explicitGuess.getDerivativeNames().size() == 1);
    }

    // TODO ordering of states and controls in MocoTrajectory should not
    // matter!

    // TODO getting a guess, editing the problem, asking for another guess,
    // requires calling initSolver<>(). TODO can check the Problem's
    // isObjectUptoDateWithProperties(); simply flipping a flag with
    // updProblem() is not sufficient, b/c a user could make changes way
    // after they get the mutable reference.
}

TEMPLATE_TEST_CASE(
        "Guess time-stepping", "", MocoTropterSolver /*, MocoCasADiSolver*/) {
    // This problem is just a simulation (there are no costs), and so the
    // forward simulation guess should reduce the number of iterations to
    // converge, and the guess and solution should also match our own
    // forward simulation.
    MocoStudy study;
    study.setName("pendulum");
    study.set_write_solution("false");
    auto& problem = study.updProblem();
    problem.setModel(createPendulumModel());
    const SimTK::Real initialAngle = 0.25 * SimTK::Pi;
    const SimTK::Real initialSpeed = .5;
    // Make the simulation interesting.
    problem.setTimeBounds(0, 1);
    problem.setStateInfo("/jointset/j0/q0/value", {-10, 10}, initialAngle);
    problem.setStateInfo("/jointset/j0/q0/speed", {-50, 50}, initialSpeed);
    problem.setControlInfo("/forceset/tau0", 0);
    auto& solver = study.initSolver<TestType>();
    solver.set_num_mesh_intervals(20);
    solver.setGuess("random");
    // With MUMPS: 4 iterations.
    const MocoSolution solutionRandom = study.solve();

    solver.setGuess("time-stepping");
    // With MUMPS: 2 iterations.
    MocoSolution solutionSim = study.solve();

    CHECK(solutionSim.getNumIterations() < solutionRandom.getNumIterations());

    {
        MocoTrajectory guess = solver.createGuess("time-stepping");
        REQUIRE(solutionSim.compareContinuousVariablesRMS(guess) < 1e-2);

        Model modelCopy(study.updProblem().getPhase().getModel());
        SimTK::State state = modelCopy.initSystem();
        modelCopy.setStateVariableValue(
                state, "/jointset/j0/q0/value", initialAngle);
        modelCopy.setStateVariableValue(
                state, "/jointset/j0/q0/speed", initialSpeed);
        Manager manager(modelCopy, state);
        manager.integrate(1.0);

        auto controlsTable = modelCopy.getControlsTable();
        auto labels = controlsTable.getColumnLabels();
        for (auto& label : labels) { label = "/forceset/" + label; }
        controlsTable.setColumnLabels(labels);
        const auto iterateFromManager =
                MocoTrajectory::createFromStatesControlsTables(
                        study.getProblem().createRep(),
                        manager.getStatesTable(),
                        controlsTable);
        SimTK_TEST(solutionSim.compareContinuousVariablesRMS(
                           iterateFromManager) < 1e-2);
    }

    // Ensure the forward simulation guess uses the correct time bounds.
    {
        study.updProblem().setTimeBounds({-10, -5}, {6, 15});
        auto& solver = study.initSolver<TestType>();
        MocoTrajectory guess = solver.createGuess("time-stepping");
        SimTK_TEST(guess.getTime()[0] == -5);
        SimTK_TEST(guess.getTime()[guess.getNumTimes() - 1] == 6);
    }
}

TEST_CASE("MocoTrajectory") {
    // Reading and writing.
    {
        const std::string fname = "testMocoInterface_testMocoTrajectory.sto";
        SimTK::Vector time(3);
        time[0] = 0;
        time[1] = 0.1;
        time[2] = 0.25;
        MocoTrajectory orig(time, {"a", "b"}, {"g", "h", "i", "j"}, {"m"},
                {"o", "p"}, SimTK::Test::randMatrix(3, 2),
                SimTK::Test::randMatrix(3, 4), SimTK::Test::randMatrix(3, 1),
                SimTK::Test::randVector(2).transpose());
        orig.write(fname);

        MocoTrajectory deserialized(fname);
        SimTK_TEST(deserialized.isNumericallyEqual(orig));
    }

    {
        const std::string fname =
                "testMocoInterface_testMocoSolutionSuccess.sto";
        MocoStudy study = createSlidingMassMocoStudy();
        auto& solver =
                dynamic_cast<MocoDirectCollocationSolver&>(study.updSolver());

        solver.set_optim_max_iterations(1);
        MocoSolution failedSolution = study.solve();
        failedSolution.unseal();
        failedSolution.write(fname);
        MocoTrajectory deserialized(fname);

        std::ifstream mocoSolutionFile(fname);
        for (std::string line; getline(mocoSolutionFile, line);) {
            if (line.compare("success=false")) {
                break;
            } else if (line.compare("success=true")) {
                SimTK_TEST(false);
            }
        }
    }

    // Test sealing/unsealing.
    {
        // Create a class that gives access to the sealed functions, which
        // are otherwise protected.
        class MocoTrajectoryDerived : public MocoTrajectory {
        public:
            using MocoTrajectory::MocoTrajectory;
            MocoTrajectoryDerived* clone() const override {
                return new MocoTrajectoryDerived(*this);
            }
            void setSealedD(bool sealed) { MocoTrajectory::setSealed(sealed); }
            bool isSealedD() const { return MocoTrajectory::isSealed(); }
        };
        MocoTrajectoryDerived iterate;
        SimTK_TEST(!iterate.isSealedD());
        iterate.setSealedD(true);
        SimTK_TEST(iterate.isSealedD());
        SimTK_TEST_MUST_THROW_EXC(
                iterate.getNumTimes(), MocoTrajectoryIsSealed);
        SimTK_TEST_MUST_THROW_EXC(iterate.getTime(), MocoTrajectoryIsSealed);
        SimTK_TEST_MUST_THROW_EXC(
                iterate.getStateNames(), MocoTrajectoryIsSealed);
        SimTK_TEST_MUST_THROW_EXC(
                iterate.getControlNames(), MocoTrajectoryIsSealed);
        SimTK_TEST_MUST_THROW_EXC(
                iterate.getControlNames(), MocoTrajectoryIsSealed);

        // The clone() function doesn't call ensureSealed(), but the clone
        // should preserve the value of m_sealed.
        std::unique_ptr<MocoTrajectoryDerived> ptr(iterate.clone());
        SimTK_TEST(ptr->isSealedD());
        SimTK_TEST_MUST_THROW_EXC(
                iterate.getNumTimes(), MocoTrajectoryIsSealed);
    }

    // getInitialTime(), getFinalTime()
    {
        {
            // With 0 times, these functions throw an exception.
            MocoTrajectory it;
            SimTK_TEST_MUST_THROW_EXC(it.getInitialTime(), Exception);
            SimTK_TEST_MUST_THROW_EXC(it.getFinalTime(), Exception);
        }

        {
            SimTK::Vector time = createVectorLinspace(5, -3.1, 8.9);
            std::vector<std::string> snames{"s0", "s1"};
            std::vector<std::string> cnames{"c0"};
            SimTK::Matrix states = SimTK::Test::randMatrix(5, 2);
            SimTK::Matrix controls = SimTK::Test::randMatrix(5, 1);
            MocoTrajectory it(time, snames, cnames, {}, {}, states, controls,
                    SimTK::Matrix(), SimTK::RowVector());

            SimTK_TEST_EQ(it.getInitialTime(), -3.1);
            SimTK_TEST_EQ(it.getFinalTime(), 8.9);
        }

        {
            SimTK::Vector time(1, 7.2);
            std::vector<std::string> snames{"s0", "s1"};
            std::vector<std::string> cnames{"c0"};
            SimTK::Matrix states = SimTK::Test::randMatrix(1, 2);
            SimTK::Matrix controls = SimTK::Test::randMatrix(1, 1);
            MocoTrajectory it(time, snames, cnames, {}, {}, states, controls,
                    SimTK::Matrix(), SimTK::RowVector());

            SimTK_TEST_EQ(it.getInitialTime(), 7.2);
            SimTK_TEST_EQ(it.getFinalTime(), 7.2);
        }
    }

    // compareContinuousVariablesRMS
    auto testCompareContinuousVariablesRMS =
            [](int NT, int NS, int NC, int NM, double duration, double error,
                    std::vector<std::string> statesToCompare = {},
                    std::vector<std::string> controlsToCompare = {},
                    std::vector<std::string> multipliersToCompare = {}) {
                const double t0 = 0.2;
                std::vector<std::string> snames;
                for (int i = 0; i < NS; ++i)
                    snames.push_back("s" + std::to_string(i));
                std::vector<std::string> cnames;
                for (int i = 0; i < NC; ++i)
                    cnames.push_back("c" + std::to_string(i));
                std::vector<std::string> mnames;
                for (int i = 0; i < NM; ++i)
                    mnames.push_back("m" + std::to_string(i));
                SimTK::Matrix states(NT, NS);
                for (int i = 0; i < NS; ++i) {
                    states.updCol(i) =
                            createVectorLinspace(NT, SimTK::Test::randDouble(),
                                    SimTK::Test::randDouble());
                }
                SimTK::Matrix controls(NT, NC);
                for (int i = 0; i < NC; ++i) {
                    controls.updCol(i) =
                            createVectorLinspace(NT, SimTK::Test::randDouble(),
                                    SimTK::Test::randDouble());
                }
                SimTK::Matrix multipliers(NT, NM);
                for (int i = 0; i < NM; ++i) {
                    multipliers.updCol(i) =
                            createVectorLinspace(NT, SimTK::Test::randDouble(),
                                    SimTK::Test::randDouble());
                }
                SimTK::Vector time =
                        createVectorLinspace(NT, t0, t0 + duration);
                MocoTrajectory a(time, snames, cnames, mnames, {}, states,
                        controls, multipliers, SimTK::RowVector());
                MocoTrajectory b(time, snames, cnames, mnames, {},
                        states.elementwiseAddScalar(error),
                        controls.elementwiseAddScalar(error),
                        multipliers.elementwiseAddScalar(error),
                        SimTK::RowVector());
                // If error is constant:
                // sqrt(1/(T*N) * integral_t (sum_i^N (err_{i,t}^2))) = err
                auto rmsBA = b.compareContinuousVariablesRMS(
                        a, {{"states", statesToCompare},
                                   {"controls", controlsToCompare},
                                   {"multipliers", multipliersToCompare}});
                int N = 0;
                if (statesToCompare.empty())
                    N += NS;
                else if (statesToCompare[0] == "none")
                    N += 0;
                else
                    N += (int)statesToCompare.size();
                if (controlsToCompare.empty())
                    N += NC;
                else if (controlsToCompare[0] == "none")
                    N += 0;
                else
                    N += (int)controlsToCompare.size();
                if (multipliersToCompare.empty())
                    N += NM;
                else if (multipliersToCompare[0] == "none")
                    N += 0;
                else
                    N += (int)multipliersToCompare.size();
                auto rmsExpected = N == 0 ? 0 : error;
                SimTK_TEST_EQ(rmsBA, rmsExpected);
                auto rmsAB = a.compareContinuousVariablesRMS(
                        b, {{"states", statesToCompare},
                                   {"controls", controlsToCompare},
                                   {"multipliers", multipliersToCompare}});
                SimTK_TEST_EQ(rmsAB, rmsExpected);
            };

    testCompareContinuousVariablesRMS(10, 2, 1, 1, 0.6, 0.05);
    testCompareContinuousVariablesRMS(21, 2, 0, 2, 15.0, 0.01);
    // 6 is the minimum required number of times; ensure that it works.
    testCompareContinuousVariablesRMS(6, 0, 3, 0, 0.1, 0.9);

    // Providing a subset of states/columns to compare.
    testCompareContinuousVariablesRMS(10, 2, 3, 1, 0.6, 0.05, {"s1"});
    testCompareContinuousVariablesRMS(10, 2, 3, 1, 0.6, 0.05, {}, {"c1"});
    testCompareContinuousVariablesRMS(
            10, 2, 3, 1, 0.6, 0.05, {"none"}, {"none"}, {"none"});
    // Can't provide "none" along with other state names.
    SimTK_TEST_MUST_THROW_EXC(testCompareContinuousVariablesRMS(
                                      10, 2, 3, 1, 0.6, 0.05, {"none", "s1"}),
            Exception);
    SimTK_TEST_MUST_THROW_EXC(testCompareContinuousVariablesRMS(
                                      10, 2, 3, 1, 0.6, 0.05, {}, {"none, c0"}),
            Exception);

    // compareParametersRMS
    auto testCompareParametersRMS = [](int NP, double error,
                                            std::vector<std::string>
                                                    parametersToCompare = {}) {
        std::vector<std::string> pnames;
        for (int i = 0; i < NP; ++i) pnames.push_back("p" + std::to_string(i));
        SimTK::RowVector parameters = SimTK::Test::randVector(NP).transpose();
        MocoTrajectory a(SimTK::Vector(), {}, {}, {}, pnames, SimTK::Matrix(),
                SimTK::Matrix(), SimTK::Matrix(), parameters);
        MocoTrajectory b(SimTK::Vector(), {}, {}, {}, pnames, SimTK::Matrix(),
                SimTK::Matrix(), SimTK::Matrix(),
                parameters.elementwiseAddScalar(error).getAsRowVector());
        // If error is constant:
        // sqrt(sum_i^N (err_{i}^2) / N) = err
        auto rmsBA = b.compareParametersRMS(a, parametersToCompare);
        auto rmsExpected = error;
        SimTK_TEST_EQ(rmsBA, rmsExpected);
        auto rmsAB = a.compareParametersRMS(b, parametersToCompare);
        SimTK_TEST_EQ(rmsAB, rmsExpected);
    };
    // Compare one parameter.
    testCompareParametersRMS(1, 0.01);
    // Compare subsets of available parameters.
    testCompareParametersRMS(5, 0.5);
    testCompareParametersRMS(5, 0.5, {"p0"});
    testCompareParametersRMS(5, 0.5, {"p1", "p2"});
    // Compare a lot of parameters.
    testCompareParametersRMS(100, 0.5);
}

TEST_CASE("MocoTrajectory randomize") {
    SimTK::Vector time(3);
    time[0] = 0;
    time[1] = 0.1;
    time[2] = 0.25;
    MocoTrajectory orig(time, {"a", "b"}, {"g", "h", "i", "j"}, {"m"},
            {"o", "p"}, SimTK::Test::randMatrix(3, 2),
            SimTK::Test::randMatrix(3, 4), SimTK::Test::randMatrix(3, 1),
            SimTK::Test::randVector(2).transpose());
    SECTION("randomizeAdd") {
        MocoTrajectory randomized = orig;
        randomized.randomizeAdd(SimTK::Random::Uniform(-0.01, 0.01));
        const auto rms = orig.compareContinuousVariablesRMS(randomized);
        CHECK(0.001 < rms);
        CHECK(rms < 0.01);
    }
    SECTION("randomizeReplace") {
        MocoTrajectory randomized = orig;
        randomized.randomizeReplace(SimTK::Random::Uniform(-0.01, 0.01));
        const auto rms = orig.compareContinuousVariablesRMS(randomized);
        CHECK(rms > 0.01);
    }
}

TEST_CASE("createPeriodicTrajectory") {
    const std::string hip_r = "hip_r/hip_flexion_r/value";
    const std::string hip_l = "hip_l/hip_flexion_l/value";
    std::vector<std::string> sn{
            "pelvis_tx/value",
            "pelvis_list/value",
            hip_r, hip_l
    };
    std::vector<std::string> cn{
            "soleus_r",
            "soleus_l",
    };
    int N = 4;
    const auto time = createVectorLinspace(N, 0, 1);
    SimTK::Matrix st(N, 4);
    SimTK::Matrix ct(N, 2);
    for (int i = 0; i < N; ++i) {
        st(i, 0) = std::sin(time[i]);
        st(i, 1) = std::cos(time[i]);
        st(i, 2) = std::exp(time[i]);
        st(i, 3) = std::log(time[i] + 1.0);

        ct(i, 0) = std::tan(time[i]);
        ct(i, 1) = SimTK::cube(time[i]);
    }

    MocoTrajectory halfTraj(
            time, {{"states", {sn, st}}, {"controls", {cn, ct}}});
    const auto fullTraj = createPeriodicTrajectory(halfTraj);

    // add
    {
        SimTK::Vector secondHalf = halfTraj.getState("pelvis_tx/value")
                                           .block(1, 0, N - 1, 1)
                                           .col(0);
        secondHalf += st(N - 1, 0);
        OpenSim_CHECK_MATRIX(
                fullTraj.getState("pelvis_tx/value").block(N, 0, N - 1, 1),
                secondHalf);
    }

    // negate
    {
        SimTK::Vector secondHalf(N - 1);
        for (int i = 0; i < N - 1; ++i) {
            secondHalf[i] = -std::cos(time[i + 1]) + 2 * std::cos(time[N - 1]);
        }
        OpenSim_CHECK_MATRIX(
                fullTraj.getState("pelvis_list/value").block(N, 0, N - 1, 1),
                secondHalf);
    }

    // symmetry
    OpenSim_CHECK_MATRIX(
            fullTraj.getState(hip_r).block(N, 0, N - 1, 1),
            fullTraj.getState(hip_l).block(1, 0, N - 1, 1));
    OpenSim_CHECK_MATRIX(
            fullTraj.getState(hip_l).block(N, 0, N - 1, 1),
            fullTraj.getState(hip_r).block(1, 0, N - 1, 1));

    OpenSim_CHECK_MATRIX(fullTraj.getControl("soleus_r").block(N, 0, N - 1, 1),
            fullTraj.getControl("soleus_l").block(1, 0, N - 1, 1));
    OpenSim_CHECK_MATRIX(fullTraj.getControl("soleus_l").block(N, 0, N - 1, 1),
            fullTraj.getControl("soleus_r").block(1, 0, N - 1, 1));
}

TEST_CASE("Interpolate", "") {
    SimTK::Vector x(2);
    x[0] = 0;
    x[1] = 1;

    SimTK::Vector y(2);
    y[0] = 1;
    y[1] = 0;

    SimTK::Vector newX(4);
    newX[0] = -1;
    newX[1] = 0.25;
    newX[2] = 0.75;
    newX[3] = 1.5;

    SimTK::Vector newY = interpolate(x, y, newX);

    SimTK_TEST(SimTK::isNaN(newY[0]));
    SimTK_TEST_EQ(newY[1], 0.75);
    SimTK_TEST_EQ(newY[2], 0.25);
    SimTK_TEST(SimTK::isNaN(newY[3]));
}

TEMPLATE_TEST_CASE("Sliding mass", "", MocoTropterSolver, MocoCasADiSolver) {
    std::cout.rdbuf(LogManager::cout.rdbuf());
    std::cout.rdbuf(LogManager::cout.rdbuf());
    MocoStudy study = createSlidingMassMocoStudy<TestType>();
    MocoSolution solution = study.solve();
    int numTimes = 20;
    int numStates = 2;
    int numControls = 1;

// Check dimensions and metadata of the solution.
    SimTK_TEST((solution.getStateNames() ==
                std::vector<std::string>{
                        "/slider/position/value", "/slider/position/speed"}));
    SimTK_TEST((solution.getControlNames() ==
                std::vector<std::string>{"/actuator"}));
    SimTK_TEST(solution.getTime().size() == numTimes);
    const auto& states = solution.getStatesTrajectory();
    SimTK_TEST(states.nrow() == numTimes);
    SimTK_TEST(states.ncol() == numStates);
    const auto& controls = solution.getControlsTrajectory();
    SimTK_TEST(controls.nrow() == numTimes);
    SimTK_TEST(controls.ncol() == numControls);

    // Check the actual solution.
    const double expectedFinalTime = 2.0;
    SimTK_TEST_EQ_TOL(
            solution.getTime().get(numTimes - 1), expectedFinalTime, 1e-2);
    const double half = 0.5 * expectedFinalTime;

    for (int itime = 0; itime < numTimes; ++itime) {
        const double& t = solution.getTime().get(itime);
        // Position is a quadratic.
        double expectedPos =
                t < half ? 0.5 * pow(t, 2)
                         : -0.5 * pow(t - half, 2) + 1.0 * (t - half) + 0.5;
        SimTK_TEST_EQ_TOL(states(itime, 0), expectedPos, 1e-2);

        double expectedSpeed = t < half ? t : 2.0 - t;
        SimTK_TEST_EQ_TOL(states(itime, 1), expectedSpeed, 1e-2);

        double expectedForce = t < half ? 10 : -10;
        SimTK_TEST_EQ_TOL(controls(itime, 0), expectedForce, 1e-2);
    }
}

TEMPLATE_TEST_CASE("Solving an empty MocoProblem", "", MocoTropterSolver,
        MocoCasADiSolver) {
    MocoStudy study;
    auto& solver = study.initSolver<TestType>();
    THEN("problem solves without error, solution trajectories are empty.") {
        MocoSolution solution = study.solve();
        const int N = solver.get_num_mesh_intervals();
        const int Nc = 2 * N + 1; // collocation points
        CHECK(solution.getTime().size() == Nc);
        CHECK(solution.getStatesTrajectory().ncol() == 0);
        CHECK(solution.getStatesTrajectory().nrow() == Nc);
        CHECK(solution.getControlsTrajectory().ncol() == 0);
        CHECK(solution.getControlsTrajectory().nrow() == Nc);
        CHECK(solution.getMultipliersTrajectory().ncol() == 0);
        CHECK(solution.getMultipliersTrajectory().nrow() == Nc);
        CHECK(solution.getDerivativesTrajectory().ncol() == 0);
        CHECK(solution.getDerivativesTrajectory().nrow() == Nc);
    }
}

/// Ensure that using a joint that has an empty quaternion slot does not
/// cause us to misalign states between OpenSim and Tropter/CasADi.
/// Even when not using quaternions, Simbody has a slot in the state vector
/// for the 4th quaternion coordinate.
template <typename SolverType>
void testSkippingOverQuaternionSlots(
        bool constrained, bool constraintDerivs, std::string dynamicsMode) {
    Model model;
    using SimTK::Vec3;
    auto* b1 = new Body("b1", 1, Vec3(0), SimTK::Inertia(1));
    model.addBody(b1);
    auto* j1 = new BallJoint("j1", model.getGround(), Vec3(0, -1, 0), Vec3(0),
            *b1, Vec3(0), Vec3(0));
    j1->updCoordinate(BallJoint::Coord::Rotation1X).setRangeMin(-0.2);
    j1->updCoordinate(BallJoint::Coord::Rotation1X).setRangeMin(+0.2);
    j1->updCoordinate(BallJoint::Coord::Rotation2Y).setRangeMin(-0.2);
    j1->updCoordinate(BallJoint::Coord::Rotation2Y).setRangeMin(+0.2);
    j1->updCoordinate(BallJoint::Coord::Rotation3Z).setRangeMin(-0.2);
    j1->updCoordinate(BallJoint::Coord::Rotation3Z).setRangeMin(+0.2);
    model.addJoint(j1);
    if (constrained) {
        auto* constraint = new CoordinateCouplerConstraint();
        Array<std::string> names;
        names.append("j1_coord_0");
        constraint->setIndependentCoordinateNames(names);
        constraint->setDependentCoordinateName("j1_coord_2");
        LinearFunction func(1.0, 0.0);
        constraint->setFunction(func);
        model.addConstraint(constraint);
    }

    auto* b2 = new Body("b2", 1, Vec3(0), SimTK::Inertia(2));
    model.addBody(b2);
    auto* j2 = new PinJoint(
            "j2", *b1, Vec3(0, -1, 0), Vec3(0), *b2, Vec3(0), Vec3(0));
    model.addJoint(j2);
    model.finalizeConnections();
    for (int i = 0; i < model.getCoordinateSet().getSize(); ++i) {
        const auto& coord = model.getCoordinateSet().get(i);
        auto* actu = new CoordinateActuator(coord.getName());
        actu->setName(coord.getName() + "_actuator");
        model.addForce(actu);
    }

    MocoStudy study;
    auto& problem = study.updProblem();
    problem.setModelCopy(model);
    const double duration = 1.0;
    problem.setTimeBounds(0, duration);
    problem.setStateInfo(
            "/jointset/j1/j1_coord_1/value", {-0.2, 0.2}, -0.2, 0.2);
    const double speed = 0.36;
    problem.setStateInfo("/jointset/j2/j2_coord_0/value", {-10, 10}, 0);
    problem.setStateInfo("/jointset/j2/j2_coord_0/speed", speed);

    problem.addGoal<MocoControlGoal>();

    auto& solver = study.initSolver<SolverType>();
    const int N = 4;
    solver.set_num_mesh_intervals(N);
    solver.set_multibody_dynamics_mode(dynamicsMode);
    solver.set_transcription_scheme("hermite-simpson");
    solver.set_optim_constraint_tolerance(1e-2);
    solver.set_optim_convergence_tolerance(1e-2);
    if (constrained) {
        solver.set_enforce_constraint_derivatives(constraintDerivs);
    }

    MocoSolution solution = study.solve();

    const auto& valueTraj = solution.getState("/jointset/j2/j2_coord_0/value");
    const double lastValue = valueTraj[valueTraj.size() - 1];
    CHECK(lastValue == Approx(speed * duration));
    for (int i = 0; i < N; ++i) {
        CHECK(solution.getState("/jointset/j2/j2_coord_0/speed").getElt(i, 0) ==
                Approx(speed));
    }
}

TEST_CASE("Skip over empty quaternion slots", "") {
    std::cout.rdbuf(LogManager::cout.rdbuf());
    std::cout.rdbuf(LogManager::cout.rdbuf());

    testSkippingOverQuaternionSlots<MocoTropterSolver>(
            false, false, "explicit");
    testSkippingOverQuaternionSlots<MocoTropterSolver>(true, false, "explicit");
    testSkippingOverQuaternionSlots<MocoTropterSolver>(true, true, "explicit");
    testSkippingOverQuaternionSlots<MocoTropterSolver>(
            false, false, "implicit");

    testSkippingOverQuaternionSlots<MocoCasADiSolver>(false, false, "explicit");
    testSkippingOverQuaternionSlots<MocoCasADiSolver>(true, false, "explicit");
    testSkippingOverQuaternionSlots<MocoCasADiSolver>(true, true, "explicit");
    testSkippingOverQuaternionSlots<MocoCasADiSolver>(false, false, "implicit");
    testSkippingOverQuaternionSlots<MocoCasADiSolver>(true, false, "implicit");
    testSkippingOverQuaternionSlots<MocoCasADiSolver>(true, true, "implicit");
}

TEST_CASE("MocoPhase::bound_activation_from_excitation") {
    MocoStudy study;
    auto& problem = study.updProblem();
    Model& model = problem.updModel();
    model.setName("muscle");
    auto* body = new Body("body", 0.5, SimTK::Vec3(0), SimTK::Inertia(0));
    model.addComponent(body);
    auto* joint = new SliderJoint("joint", model.getGround(), *body);
    auto& coord = joint->updCoordinate(SliderJoint::Coord::TranslationX);
    coord.setName("x");
    model.addComponent(joint);
    auto* musclePtr = new DeGrooteFregly2016Muscle();
    musclePtr->set_ignore_tendon_compliance(true);
    musclePtr->set_fiber_damping(0);
    musclePtr->setName("muscle");
    musclePtr->addNewPathPoint("origin", model.updGround(), SimTK::Vec3(0));
    musclePtr->addNewPathPoint("insertion", *body, SimTK::Vec3(0));
    model.addComponent(musclePtr);
    model.finalizeConnections();
    SECTION("bound_activation_from_excitation is false") {
        MocoPhase& ph0 = problem.updPhase(0);
        ph0.setBoundActivationFromExcitation(false);
        auto rep = problem.createRep();
        CHECK_THROWS_WITH(rep.getStateInfo("/muscle/activation"),
                Catch::Contains(
                        "No info available for state '/muscle/activation'."));
    }
    SECTION("bound_activation_from_excitation is true") {
        auto rep = problem.createRep();
        CHECK(rep.getStateInfo("/muscle/activation").getBounds().getLower() ==
                0);
        CHECK(rep.getStateInfo("/muscle/activation").getBounds().getUpper() ==
                1);
    }
    SECTION("bound_activation_from_excitation is true; non-default min/max "
            "control") {
        musclePtr->setMinControl(0.35);
        musclePtr->setMaxControl(0.96);
        auto rep = problem.createRep();
        CHECK(rep.getStateInfo("/muscle/activation").getBounds().getLower() ==
                Approx(0.35));
        CHECK(rep.getStateInfo("/muscle/activation").getBounds().getUpper() ==
                Approx(0.96));
    }
    SECTION("Custom excitation bounds") {
        problem.setControlInfo("/muscle", {0.41, 0.63});
        auto rep = problem.createRep();
        CHECK(rep.getStateInfo("/muscle/activation").getBounds().getLower() ==
                Approx(0.41));
        CHECK(rep.getStateInfo("/muscle/activation").getBounds().getUpper() ==
                Approx(0.63));
    }
    SECTION("ignore_activation_dynamics") {
        musclePtr->set_ignore_activation_dynamics(true);
        auto rep = problem.createRep();
        CHECK_THROWS_WITH(rep.getStateInfo("/muscle/activation"),
                Catch::Contains(
                        "No info available for state '/muscle/activation'."));
    }
}
<|MERGE_RESOLUTION|>--- conflicted
+++ resolved
@@ -359,26 +359,18 @@
         auto model = createSlidingMassModel();
         model->initSystem();
         {
-<<<<<<< HEAD
-           MocoStudy moco;
-           MocoProblem& mp = moco.updProblem();
-           mp.setModel(std::unique_ptr<Model>(model->clone()));
-           mp.setStateInfo("nonexistent", {0, 1});
-           CHECK_THROWS_AS(mp.createRep(), Exception);
-=======
             MocoStudy study;
             MocoProblem& mp = study.updProblem();
             mp.setModel(std::unique_ptr<Model>(model->clone()));
             mp.setStateInfo("nonexistent", {0, 1});
             SimTK_TEST_MUST_THROW_EXC(mp.createRep(), Exception);
->>>>>>> 19abc27e
         }
         {
             MocoStudy study;
             MocoProblem& mp = study.updProblem();
             mp.setModel(std::unique_ptr<Model>(model->clone()));
             mp.setControlInfo("nonexistent", {0, 1});
-            CHECK_THROWS_AS(mp.createRep(), Exception);
+            SimTK_TEST_MUST_THROW_EXC(mp.createRep(), Exception);
         }
     }
     // TODO what if bounds are missing for some states?
