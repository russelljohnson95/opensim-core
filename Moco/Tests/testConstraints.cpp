/* -------------------------------------------------------------------------- *
 * OpenSim Moco: testConstraints.cpp                                          *
 * -------------------------------------------------------------------------- *
 * Copyright (c) 2017 Stanford University and the Authors                     *
 *                                                                            *
 * Author(s): Nicholas Bianco                                                 *
 *                                                                            *
 * Licensed under the Apache License, Version 2.0 (the "License"); you may    *
 * not use this file except in compliance with the License. You may obtain a  *
 * copy of the License at http://www.apache.org/licenses/LICENSE-2.0          *
 *                                                                            *
 * Unless required by applicable law or agreed to in writing, software        *
 * distributed under the License is distributed on an "AS IS" BASIS,          *
 * WITHOUT WARRANTIES OR CONDITIONS OF ANY KIND, either express or implied.   *
 * See the License for the specific language governing permissions and        *
 * limitations under the License.                                             *
 * -------------------------------------------------------------------------- */

#define CATCH_CONFIG_MAIN
#include "Testing.h"
<<<<<<< HEAD
=======
using Catch::Contains;
>>>>>>> 2966d3c1
#include <Moco/osimMoco.h>

#include <simbody/internal/Constraint.h>
#include <simbody/internal/Constraint_Ball.h>

#include <OpenSim/Actuators/CoordinateActuator.h>
#include <OpenSim/Actuators/PointActuator.h>
#include <OpenSim/Common/Constant.h>
#include <OpenSim/Common/GCVSpline.h>
#include <OpenSim/Common/LinearFunction.h>
#include <OpenSim/Common/LogManager.h>
#include <OpenSim/Common/Sine.h>
#include <OpenSim/Common/TimeSeriesTable.h>
#include <OpenSim/Simulation/osimSimulation.h>

using namespace OpenSim;
using SimTK::State;
using SimTK::UnitVec3;
using SimTK::Vec3;
using SimTK::Vector;

const int NUM_BODIES = 10;
const double BOND_LENGTH = 0.5;

/// Keep constraints satisfied to this tolerance during testing.
static const double ConstraintTol = 1e-10;

/// Compare two quantities that should have been calculated to machine tolerance
/// given the problem size, which we'll characterize by the number of mobilities
/// (borrowed from Simbody's 'testConstraints.cpp').
#define MACHINE_TEST(a, b) SimTK_TEST_EQ_SIZE(a, b, 10 * state.getNU())

TEST_CASE("(Dummy test to support discovery in Resharper)") { REQUIRE(true); }

/// Create a model consisting of a chain of bodies. This model is nearly
/// identical to the model implemented in Simbody's 'testConstraints.cpp'.
Model createModel() {
    Model model;
    const SimTK::Real mass = 1.23;
    Body* body = new Body("body0", mass, SimTK::Vec3(0.1, 0.2, -0.03),
            mass * SimTK::UnitInertia(1.1, 1.2, 1.3, 0.01, -0.02, 0.07));
    model.addBody(body);

    GimbalJoint* joint = new GimbalJoint("joint0", model.getGround(),
            Vec3(-0.1, 0.3, 0.2), Vec3(0.3, -0.2, 0.1), *body,
            Vec3(BOND_LENGTH, 0, 0), Vec3(-0.2, 0.1, -0.3));
    model.addJoint(joint);

    for (int i = 1; i < NUM_BODIES; ++i) {
        Body& parent = model.getBodySet().get(model.getNumBodies() - 1);

        std::string bodyName = "body" + std::to_string(i + 1);
        Body* body = new Body(bodyName, mass, SimTK::Vec3(0.1, 0.2, -0.03),
                mass * SimTK::UnitInertia(1.1, 1.2, 1.3, 0.01, -0.02, 0.07));
        model.addBody(body);

        std::string jointName = "joint" + std::to_string(i + 1);
        if (i == NUM_BODIES - 5) {
            UniversalJoint* joint = new UniversalJoint(jointName, parent,
                    Vec3(-0.1, 0.3, 0.2), Vec3(0.3, -0.2, 0.1), *body,
                    Vec3(BOND_LENGTH, 0, 0), Vec3(-0.2, 0.1, -0.3));
            model.addJoint(joint);
        } else if (i == NUM_BODIES - 3) {
            BallJoint* joint = new BallJoint(jointName, parent,
                    Vec3(-0.1, 0.3, 0.2), Vec3(0.3, -0.2, 0.1), *body,
                    Vec3(BOND_LENGTH, 0, 0), Vec3(-0.2, 0.1, -0.3));
            model.addJoint(joint);
        } else {
            GimbalJoint* joint = new GimbalJoint(jointName, parent,
                    Vec3(-0.1, 0.3, 0.2), Vec3(0.3, -0.2, 0.1), *body,
                    Vec3(BOND_LENGTH, 0, 0), Vec3(-0.2, 0.1, -0.3));
            model.addJoint(joint);
        }
    }

    model.finalizeConnections();

    return model;
}

/// Create a random state for the model. This implementation mimics the random
/// state creation in Simbody's 'testConstraints.cpp'.
void createState(
        Model& model, State& state, const Vector& qOverride = Vector()) {
    state = model.initSystem();
    SimTK::Random::Uniform random;
    for (int i = 0; i < state.getNY(); ++i) state.updY()[i] = random.getValue();
    if (qOverride.size()) state.updQ() = qOverride;
    model.realizeVelocity(state);

    model.updMultibodySystem().project(state, ConstraintTol);
    model.realizeAcceleration(state);
}

/// Get model accelerations given the constraint multipliers. This calculation
/// is necessary for computing constraint defects associated with the system
/// dynamics, represented by the equations
///
///     M udot + G^T lambda + f_inertial(q,u) = f_applied
///
/// If using an explicit representation of the system dynamics, the derivatives
/// of the generalized speeds for the system need to be computed in order to
/// construct the defects. Rearranging the equations above (and noting that
/// Simbody does not actually invert the mass matrix, but rather uses an order-N
/// approach), we obtain
///
///     udot = M_inv (f_applied - f_inertial(q,u) - G^T lambda)
///          = f(q, u, lambda)
///
/// where,
///              q | generalized coordinates
///              u | generalized speeds
///         lambda | Lagrange multipliers
///
/// Since the three quantities required to compute the system accelerations
/// will eventually become NLP variables in a direct collocation problem, it is
/// not sufficient to use the internally calculated Lagrange multipliers in
/// Simbody. An intermediate calculation must be made:
///
///     f_constraint(lambda) = G^T lambda
///
/// Therefore, this method computes the generalized speed derivatives via the
/// equation
///
///     udot = M_inv (f_applied - f_inertial(q,u) - f_constraint(lambda))
///
/// Finally, note that in order for f_constraint to be used like an applied
/// force (i.e. appear on the RHS), the multipliers are negated in the call to
/// obtain Simbody constraint forces.
void calcAccelerationsFromMultipliers(const Model& model, const State& state,
        const Vector& multipliers, Vector& udot) {

    SimTK::Vector_<SimTK::SpatialVec> constraintBodyForces;
    Vector constraintMobilityForces;
    // We first need to compute the body and mobility forces associated with the
    // Lagrange multipliers provided by a solver.
    {
        const auto& matter = model.getMatterSubsystem();
        // Multipliers are negated so the constraint forces can be used like
        // applied forces.
        matter.calcConstraintForcesFromMultipliers(state, -multipliers,
                constraintBodyForces, constraintMobilityForces);
    }

    // We would like to eventually compute the model accelerations through
    // realizing to Stage::Acceleration. However, if the model has constraints,
    // realizing to Stage::Acceleration will cause Simbody to compute its own
    // Lagrange multipliers which will not necessarily be consistent with the
    // multipliers provided by a solver. Therefore, we'll first create a copy
    // of the original model, disable the its constraints, and apply the
    // constraint forces we just calculated before computing the accelerations.
    {
        // Create a copy of the original model, whose constraints we'll disable.
        Model modelDisabledConstraints = Model(model);

        // Add an OpenSim::DiscreteForces component to the new model, which
        // we'll use to the apply the constraint forces.
        DiscreteForces* constraintForces = new DiscreteForces();
        modelDisabledConstraints.addComponent(constraintForces);

        // Initialize the new model's underlying system and get a non-const
        // state, which contains slots for the original model's continuous
        // variables and new slots for the discrete variables representing the
        // constraint forces.
        SimTK::State& stateDisabledConstraints =
                modelDisabledConstraints.initSystem();
        // Update the new model's continuous variables from the passed in state.
        stateDisabledConstraints.updY() = state.getY();
        // Update the discrete forces in the new state with the constraint
        // forces we just calculated.
        constraintForces->setAllForces(stateDisabledConstraints,
                constraintMobilityForces, constraintBodyForces);

        // Disable the constraints in the new model.
        auto& matterIgnoringConstraints =
                modelDisabledConstraints.updMatterSubsystem();
        const auto NC = matterIgnoringConstraints.getNumConstraints();
        for (SimTK::ConstraintIndex cid(0); cid < NC; ++cid) {
            SimTK::Constraint& constraint =
                    matterIgnoringConstraints.updConstraint(cid);
            if (!constraint.isDisabled(stateDisabledConstraints)) {
                constraint.disable(stateDisabledConstraints);
            }
        }

        // Now we can simply realize to Stage::Acceleration on the new model to
        // get correct accelerations.
        modelDisabledConstraints.realizeAcceleration(stateDisabledConstraints);
        udot = stateDisabledConstraints.getUDot();
    }
}

/// DAE calculation subtests.
/// -------------------------
/// The following tests add a constraint to a model and check that the method
/// calcAccelerationsFromMultipliers() is implemented correctly. Each test
/// follows a similar structure:
///     1) Create a model and add a constraint between two bodies
///     2) Create a random state and realize the model to Stage::Acceleration
///     3) Check that state contains at least one Lagrange multiplier
///     4) Compute the model accelerations from Simbody
///     5) Retrieve the Lagrange multiplier values for the current state
///     6) Compute the accelerations from calcAccelerationsFromMultipliers()
///     7) Ensure that the accelerations from step 4 and 6 match
TEST_CASE("WeldConstraint", "") {
    State state;
    Model model = createModel();
    const std::string& firstBodyName =
            model.getBodySet().get(0).getAbsolutePathString();
    const std::string& lastBodyName =
            model.getBodySet().get(NUM_BODIES - 1).getAbsolutePathString();
    WeldConstraint* constraint =
            new WeldConstraint("weld", firstBodyName, lastBodyName);
    model.addConstraint(constraint);
    createState(model, state);
    // Check that constraint was added successfully.
    SimTK_TEST(state.getNMultipliers() > 0);

    const Vector& udotSimbody = model.getMatterSubsystem().getUDot(state);
    const Vector& multipliers =
            model.getMatterSubsystem().getConstraintMultipliers(state);
    Vector udotMultipliers;
    calcAccelerationsFromMultipliers(
            model, state, multipliers, udotMultipliers);
    // Check that accelerations calculated from Lagrange multipliers match
    // Simbody's accelerations.
    MACHINE_TEST(udotSimbody, udotMultipliers);
}

TEST_CASE("PointConstraint", "") {
    State state;
    Model model = createModel();
    const Body& firstBody = model.getBodySet().get(0);
    const Body& lastBody = model.getBodySet().get(NUM_BODIES - 1);
    PointConstraint* constraint =
            new PointConstraint(firstBody, Vec3(0), lastBody, Vec3(0));
    model.addConstraint(constraint);
    createState(model, state);
    // Check that constraint was added successfully.
    SimTK_TEST(state.getNMultipliers() > 0);

    const Vector& udotSimbody = model.getMatterSubsystem().getUDot(state);
    const Vector& multipliers =
            model.getMatterSubsystem().getConstraintMultipliers(state);
    Vector udotMultipliers;
    calcAccelerationsFromMultipliers(
            model, state, multipliers, udotMultipliers);
    // Check that accelerations calculated from Lagrange multipliers match
    // Simbody's accelerations.
    MACHINE_TEST(udotSimbody, udotMultipliers);
}

TEST_CASE("PointOnLineConstraint", "") {
    State state;
    Model model = createModel();
    const Body& firstBody = model.getBodySet().get(0);
    const Body& lastBody = model.getBodySet().get(NUM_BODIES - 1);
    PointOnLineConstraint* constraint = new PointOnLineConstraint(
            firstBody, Vec3(1, 0, 0), Vec3(0), lastBody, Vec3(0));
    model.addConstraint(constraint);
    createState(model, state);
    // Check that constraint was added successfully.
    SimTK_TEST(state.getNMultipliers() > 0);

    const Vector& udotSimbody = model.getMatterSubsystem().getUDot(state);
    const Vector& multipliers =
            model.getMatterSubsystem().getConstraintMultipliers(state);
    Vector udotMultipliers;
    calcAccelerationsFromMultipliers(
            model, state, multipliers, udotMultipliers);
    // Check that accelerations calculated from Lagrange multipliers match
    // Simbody's accelerations.
    MACHINE_TEST(udotSimbody, udotMultipliers);
}

TEST_CASE("ConstantDistanceConstraint", "") {
    State state;
    Model model = createModel();
    const Body& firstBody = model.getBodySet().get(0);
    const Body& lastBody = model.getBodySet().get(NUM_BODIES - 1);
    ConstantDistanceConstraint* constraint = new ConstantDistanceConstraint(
            firstBody, Vec3(0), lastBody, Vec3(0), 4.56);
    model.addConstraint(constraint);
    createState(model, state);
    // Check that constraint was added successfully.
    SimTK_TEST(state.getNMultipliers() > 0);

    const Vector& udotSimbody = model.getMatterSubsystem().getUDot(state);
    const Vector& multipliers =
            model.getMatterSubsystem().getConstraintMultipliers(state);
    Vector udotMultipliers;
    calcAccelerationsFromMultipliers(
            model, state, multipliers, udotMultipliers);
    // Check that accelerations calculated from Lagrange multipliers match
    // Simbody's accelerations.
    MACHINE_TEST(udotSimbody, udotMultipliers);
}

TEST_CASE("LockedCoordinate", "") {
    State state;
    Model model = createModel();
    CoordinateSet& coordSet = model.updCoordinateSet();
    coordSet.getLast()->set_locked(true);
    createState(model, state);
    // Check that constraint was added successfully.
    SimTK_TEST(state.getNMultipliers() > 0);

    const Vector& udotSimbody = model.getMatterSubsystem().getUDot(state);
    const Vector& multipliers =
            model.getMatterSubsystem().getConstraintMultipliers(state);
    Vector udotMultipliers;
    calcAccelerationsFromMultipliers(
            model, state, multipliers, udotMultipliers);
    // Check that accelerations calculated from Lagrange multipliers match
    // Simbody's accelerations.
    MACHINE_TEST(udotSimbody, udotMultipliers);
}

TEST_CASE("CoordinateCouplerConstraint", "") {
    State state;
    Model model = createModel();
    CoordinateSet& coordSet = model.updCoordinateSet();
    CoordinateCouplerConstraint* constraint = new CoordinateCouplerConstraint();
    Array<std::string> names;
    coordSet.getNames(names);
    constraint->setIndependentCoordinateNames(
            Array<std::string>(names.get(0), 1));
    constraint->setDependentCoordinateName(names.getLast());
    LinearFunction func(1.0, 0.0);
    constraint->setFunction(func);
    model.addConstraint(constraint);
    createState(model, state);
    // Check that constraint was added successfully.
    SimTK_TEST(state.getNMultipliers() > 0);

    const Vector& udotSimbody = model.getMatterSubsystem().getUDot(state);
    const Vector& multipliers =
            model.getMatterSubsystem().getConstraintMultipliers(state);
    Vector udotMultipliers;
    calcAccelerationsFromMultipliers(
            model, state, multipliers, udotMultipliers);
    // Check that accelerations calculated from Lagrange multipliers match
    // Simbody's accelerations.
    MACHINE_TEST(udotSimbody, udotMultipliers);
}

TEST_CASE("PrescribedMotion", "") {
    State state;
    Model model = createModel();
    CoordinateSet& coordSet = model.updCoordinateSet();
    LinearFunction func(1.0, 0.0);
    coordSet.getLast()->setPrescribedFunction(func);
    coordSet.getLast()->setDefaultIsPrescribed(true);
    createState(model, state);
    // Check that constraint was added successfully.
    SimTK_TEST(state.getNMultipliers() > 0);

    const Vector& udotSimbody = model.getMatterSubsystem().getUDot(state);
    const Vector& multipliers =
            model.getMatterSubsystem().getConstraintMultipliers(state);
    Vector udotMultipliers;
    calcAccelerationsFromMultipliers(
            model, state, multipliers, udotMultipliers);
    // Check that accelerations calculated from Lagrange multipliers match
    // Simbody's accelerations.
    MACHINE_TEST(udotSimbody, udotMultipliers);
}

/// Create a torque-actuated double pendulum model. Each subtest will add to the
/// model the relevant constraint(s).
std::unique_ptr<Model> createDoublePendulumModel() {
    auto model = make_unique<Model>();
    model->setName("double_pendulum");

    using SimTK::Inertia;
    using SimTK::Vec3;

    // Create two links, each with a mass of 1 kg, center of mass at the body's
    // origin, and moments and products of inertia of zero.
    auto* b0 = new OpenSim::Body("b0", 1, Vec3(0), Inertia(1));
    model->addBody(b0);
    auto* b1 = new OpenSim::Body("b1", 1, Vec3(0), Inertia(1));
    model->addBody(b1);

    // Add station representing the model end-effector.
    auto* endeff = new Station(*b1, Vec3(0));
    endeff->setName("endeff");
    model->addComponent(endeff);

    // Connect the bodies with pin joints. Assume each body is 1 m long.
    auto* j0 = new PinJoint("j0", model->getGround(), Vec3(0), Vec3(0), *b0,
            Vec3(-1, 0, 0), Vec3(0));
    auto& q0 = j0->updCoordinate();
    q0.setName("q0");
    q0.setDefaultValue(0);
    auto* j1 = new PinJoint(
            "j1", *b0, Vec3(0), Vec3(0), *b1, Vec3(-1, 0, 0), Vec3(0));
    auto& q1 = j1->updCoordinate();
    q1.setName("q1");
    q1.setDefaultValue(SimTK::Pi);
    model->addJoint(j0);
    model->addJoint(j1);

    // Add coordinate actuators.
    auto* tau0 = new CoordinateActuator();
    tau0->setCoordinate(&j0->updCoordinate());
    tau0->setName("tau0");
    tau0->setOptimalForce(1);
    model->addComponent(tau0);
    auto* tau1 = new CoordinateActuator();
    tau1->setCoordinate(&j1->updCoordinate());
    tau1->setName("tau1");
    tau1->setOptimalForce(1);
    model->addComponent(tau1);

    // Add display geometry.
    Ellipsoid bodyGeometry(0.5, 0.1, 0.1);
    SimTK::Transform transform(SimTK::Vec3(-0.5, 0, 0));
    auto* b0Center = new PhysicalOffsetFrame("b0_center", *b0, transform);
    b0->addComponent(b0Center);
    b0Center->attachGeometry(bodyGeometry.clone());
    auto* b1Center = new PhysicalOffsetFrame("b1_center", *b1, transform);
    b1->addComponent(b1Center);
    b1Center->attachGeometry(bodyGeometry.clone());

    return model;
}

/// Run a forward simulation using controls from an OCP solution and compare the
/// state trajectories.
MocoIterate runForwardSimulation(
        Model model, const MocoSolution& solution, const double& tol) {

    // Get actuator names.
    model.initSystem();
    OpenSim::Array<std::string> actuNames;
    const auto modelPath = model.getAbsolutePath();
    for (const auto& actu : model.getComponentList<Actuator>()) {
        actuNames.append(actu.getAbsolutePathString());
    }

    // Add prescribed controllers to actuators in the model, where the control
    // functions are splined versions of the actuator controls from the OCP
    // solution.
    const SimTK::Vector& time = solution.getTime();
    auto* controller = new PrescribedController();
    controller->setName("prescribed_controller");
    for (int i = 0; i < actuNames.size(); ++i) {
        const auto control = solution.getControl(actuNames[i]);
        auto* controlFunction =
                new GCVSpline(5, time.nrow(), &time[0], &control[0]);
        const auto& actu = model.getComponent<Actuator>(actuNames[i]);
        controller->addActuator(actu);
        controller->prescribeControlForActuator(
                actu.getName(), controlFunction);
    }
    model.addController(controller);

    // Add states reporter to the model.
    auto* statesRep = new StatesTrajectoryReporter();
    statesRep->setName("states_reporter");
    statesRep->set_report_time_interval(0.001);
    model.addComponent(statesRep);

    // Add a TableReporter to collect the controls.
    auto* controlsRep = new TableReporter();
    for (int i = 0; i < actuNames.size(); ++i) {
        controlsRep->addToReport(
                model.getComponent(actuNames[i]).getOutput("actuation"),
                actuNames[i]);
    }
    model.addComponent(controlsRep);

    // Simulate!
    SimTK::State state = model.initSystem();
    state.setTime(time[0]);
    Manager manager(model);
    manager.getIntegrator().setAccuracy(1e-9);
    manager.initialize(state);
    state = manager.integrate(time[time.size() - 1]);

    // Export results from states reporter to a TimeSeries Table
    TimeSeriesTable states;
    states = statesRep->getStates().exportToTable(model);

    TimeSeriesTable controls;
    controls = controlsRep->getTable();

    // Create a MocoIterate to facilitate states trajectory comparison (with
    // dummy data for the multipliers, which we'll ignore).
    const auto& statesTimes = states.getIndependentColumn();
    SimTK::Vector timeVec((int)statesTimes.size(), statesTimes.data(), true);
    auto forwardSolution = MocoIterate(timeVec, states.getColumnLabels(),
            controls.getColumnLabels(), states.getColumnLabels(), {},
            states.getMatrix(), controls.getMatrix(), states.getMatrix(),
            SimTK::RowVector(0));

    // Compare controls between foward simulation and OCP solution. These
    // should match very closely, since the foward simulation controls are
    // created from splines of the OCP solution controls
    SimTK_TEST_EQ_TOL(solution.compareContinuousVariablesRMS(
                              forwardSolution, {{"controls", {}}}),
            0, 1e-9);

    // Compare states trajectory between forward simulation and OCP solution.
    // The states trajectory may not match as well as the controls.
    SimTK_TEST_EQ_TOL(solution.compareContinuousVariablesRMS(
                              forwardSolution, {{"states", {}}}),
            0, tol);

    return forwardSolution;
}

/// Direct collocation subtests.
/// ----------------------------

/// Solve an optimal control problem where a double pendulum must reach a
/// specified final configuration while subject to a constraint that its
/// end-effector must lie on a vertical line through the origin and minimize
/// control effort.
template <typename TestType>
void testDoublePendulumPointOnLine(
        bool enforce_constraint_derivatives, std::string dynamics_mode) {
    MocoStudy moco;
    moco.setName("double_pendulum_point_on_line");
    MocoProblem& mp = moco.updProblem();
    // Create double pendulum model and add the point-on-line constraint. The
    // constraint consists of a vertical line in the y-direction (defined in
    // ground) and the model end-effector point (the origin of body "b1").
    auto model = createDoublePendulumModel();
    const Body& b1 = model->getBodySet().get("b1");
    const Station& endeff = model->getComponent<Station>("endeff");

    PointOnLineConstraint* constraint =
            new PointOnLineConstraint(model->getGround(), Vec3(0, 1, 0),
                    Vec3(0), b1, endeff.get_location());
    model->addConstraint(constraint);
    model->finalizeConnections();
    mp.setModelCopy(*model);

    mp.setTimeBounds(0, 1);
    // Coordinate value state boundary conditions are consistent with the
    // point-on-line constraint.
    const double theta_i = 0.5;
    const double theta_f = SimTK::Pi / 2;
    mp.setStateInfo(
            "/jointset/j0/q0/value", {theta_i, theta_f}, theta_i, theta_f);
    mp.setStateInfo("/jointset/j0/q0/speed", {-50, 50});
    {
        double initial = SimTK::Pi - 2 * theta_i;
        double final = SimTK::Pi - 2 * theta_f;
        mp.setStateInfo(
                "/jointset/j1/q1/value", {final, initial}, initial, final);
    }
    mp.setStateInfo("/jointset/j1/q1/speed", {-50, 50});
    mp.setControlInfo("/tau0", {-100, 100});
    mp.setControlInfo("/tau1", {-100, 100});

    mp.addCost<MocoControlCost>();

    auto& ms = moco.initSolver<TestType>();
    ms.set_num_mesh_points(20);
    ms.set_verbosity(2);
    ms.set_optim_solver("ipopt");
    ms.set_optim_convergence_tolerance(1e-3);
    ms.set_transcription_scheme("hermite-simpson");
    ms.set_enforce_constraint_derivatives(enforce_constraint_derivatives);
    ms.set_minimize_lagrange_multipliers(true);
    ms.set_lagrange_multiplier_weight(10);
    ms.set_dynamics_mode(dynamics_mode);
    ms.setGuess("bounds");

    MocoSolution solution = moco.solve();
    solution.write("testConstraints_testDoublePendulumPointOnLine.sto");
    // moco.visualize(solution);

    model->initSystem();
    StatesTrajectory states = solution.exportToStatesTrajectory(mp);
    for (int i = 0; i < (int)states.getSize(); ++i) {
        const auto& s = states.get(i);
        model->realizePosition(s);
        const SimTK::Vec3& loc = endeff.getLocationInGround(s);

        // The end-effector should not have moved in the x- or z-directions.
        SimTK_TEST_EQ_TOL(loc[0], 0, 1e-2);
        SimTK_TEST_EQ_TOL(loc[2], 0, 1e-2);
    }

    // Run a forward simulation using the solution controls in prescribed
    // controllers for the model actuators and see if we get the correct states
    // trajectory back.
    runForwardSimulation(*model, solution, 2);
}

/// Solve an optimal control problem where a double pendulum must reach a
/// specified final configuration while subject to a constraint that couples
/// its two coordinates together via a linear relationship and minimizing
/// control effort.
template <typename SolverType>
void testDoublePendulumCoordinateCoupler(MocoSolution& solution,
        bool enforce_constraint_derivatives, std::string dynamics_mode) {
    std::cout.rdbuf(LogManager::cout.rdbuf());
    std::cerr.rdbuf(LogManager::cerr.rdbuf());
    MocoStudy moco;
    moco.setName("double_pendulum_coordinate_coupler");

    // Create double pendulum model and add the coordinate coupler constraint.
    auto model = createDoublePendulumModel();
    const Coordinate& q0 = model->getCoordinateSet().get("q0");
    const Coordinate& q1 = model->getCoordinateSet().get("q1");
    CoordinateCouplerConstraint* constraint = new CoordinateCouplerConstraint();
    Array<std::string> indepCoordNames;
    indepCoordNames.append("q0");
    constraint->setIndependentCoordinateNames(indepCoordNames);
    constraint->setDependentCoordinateName("q1");
    // Represented by the following equation,
    //      q1 = m*q0 + b
    // this linear function couples the two model coordinates such that given
    // the boundary conditions for q0 from testDoublePendulumPointOnLine, the
    // same boundary conditions for q1 should be achieved without imposing
    // bounds for this coordinate.
    const SimTK::Real m = -2;
    const SimTK::Real b = SimTK::Pi;
    LinearFunction linFunc(m, b);
    // Avoid CoordinateCoupler::setFunction(const Function&); it has a leak.
    constraint->setFunction(&linFunc);
    model->addConstraint(constraint);
    model->finalizeConnections();

    MocoProblem& mp = moco.updProblem();
    mp.setModelCopy(*model);
    mp.setTimeBounds(0, 1);
    // Boundary conditions are only enforced for the first coordinate, so we can
    // test that the second coordinate is properly coupled.
    mp.setStateInfo("/jointset/j0/q0/value", {-5, 5}, 0, SimTK::Pi / 2);
    mp.setStateInfo("/jointset/j0/q0/speed", {-10, 10}, 0, 0);
    mp.setStateInfo("/jointset/j1/q1/value", {-10, 10});
    mp.setStateInfo("/jointset/j1/q1/speed", {-5, 5}, 0, 0);
    mp.setControlInfo("/tau0", {-50, 50});
    mp.setControlInfo("/tau1", {-50, 50});
    mp.addCost<MocoControlCost>();

    auto& ms = moco.initSolver<SolverType>();
    ms.set_num_mesh_points(20);
    ms.set_verbosity(2);
    ms.set_optim_solver("ipopt");
    ms.set_optim_convergence_tolerance(1e-3);
    ms.set_transcription_scheme("hermite-simpson");
    ms.set_enforce_constraint_derivatives(enforce_constraint_derivatives);
    ms.set_minimize_lagrange_multipliers(true);
    ms.set_lagrange_multiplier_weight(10);
    ms.set_dynamics_mode(dynamics_mode);
    ms.setGuess("bounds");

    solution = moco.solve();
    solution.write("testConstraints_testDoublePendulumCoordinateCoupler.sto");
    // moco.visualize(solution);

    model->initSystem();
    StatesTrajectory states = solution.exportToStatesTrajectory(mp);
    for (int i = 0; i < (int)states.getSize(); ++i) {
        const auto& s = states.get(i);
        model->realizePosition(s);

        // The coordinates should be coupled according to the linear function
        // described above.
        SimTK_TEST_EQ_TOL(q1.getValue(s), m * q0.getValue(s) + b, 1e-2);
    }

    // Run a forward simulation using the solution controls in prescribed
    // controllers for the model actuators and see if we get the correct states
    // trajectory back.
    runForwardSimulation(*model, solution, 1e-1);
}

/// Solve an optimal control problem where a double pendulum must follow a
/// prescribed motion based on the previous test case (see
/// testDoublePendulumCoordinateCoupler).
template <typename SolverType>
void testDoublePendulumPrescribedMotion(MocoSolution& couplerSolution,
        bool enforce_constraint_derivatives, std::string dynamics_mode) {
    MocoStudy moco;
    moco.setName("double_pendulum_prescribed_motion");
    MocoProblem& mp = moco.updProblem();

    // Create double pendulum model.
    auto model = createDoublePendulumModel();
    // Create a spline set for the model states from the previous solution. We
    // need to call initSystem() and set the model here in order to convert the
    // solution from the previous problem to a StatesTrajectory.
    model->initSystem();
    mp.setModelCopy(*model);

    TimeSeriesTable statesTrajCoupler =
            couplerSolution.exportToStatesTrajectory(mp).exportToTable(*model);
    GCVSplineSet statesSpline(statesTrajCoupler);

    // Apply the prescribed motion constraints.
    Coordinate& q0 = model->updJointSet().get("j0").updCoordinate();
    q0.setPrescribedFunction(statesSpline.get("/jointset/j0/q0/value"));
    q0.setDefaultIsPrescribed(true);
    Coordinate& q1 = model->updJointSet().get("j1").updCoordinate();
    q1.setPrescribedFunction(statesSpline.get("/jointset/j1/q1/value"));
    q1.setDefaultIsPrescribed(true);
    // Set the model again after implementing the constraints.
    mp.setModelCopy(*model);

    mp.setTimeBounds(0, 1);
    // No bounds here, since the problem is already highly constrained by the
    // prescribed motion constraints on the coordinates.
    mp.setStateInfo("/jointset/j0/q0/value", {-10, 10});
    mp.setStateInfo("/jointset/j0/q0/speed", {-50, 50});
    mp.setStateInfo("/jointset/j1/q1/value", {-10, 10});
    mp.setStateInfo("/jointset/j1/q1/speed", {-50, 50});
    mp.setControlInfo("/tau0", {-25, 25});
    mp.setControlInfo("/tau1", {-25, 25});

    mp.addCost<MocoControlCost>();

    auto& ms = moco.initSolver<SolverType>();
    ms.set_num_mesh_points(20);
    ms.set_verbosity(2);
    ms.set_optim_solver("ipopt");
    ms.set_optim_convergence_tolerance(1e-3);
    ms.set_transcription_scheme("hermite-simpson");
    ms.set_enforce_constraint_derivatives(enforce_constraint_derivatives);
    ms.set_minimize_lagrange_multipliers(true);
    ms.set_lagrange_multiplier_weight(10);
    ms.set_dynamics_mode(dynamics_mode);

    // Set guess based on coupler solution trajectory.
    MocoIterate guess(ms.createGuess("bounds"));
    guess.setStatesTrajectory(statesTrajCoupler);
    ms.setGuess(guess);

    MocoSolution solution = moco.solve();
    solution.write("testConstraints_testDoublePendulumPrescribedMotion.sto");
    // moco.visualize(solution);

    // Create a TimeSeriesTable containing the splined state data from
    // testDoublePendulumCoordinateCoupler. Since this splined data could be
    // somewhat different from the coordinate coupler OCP solution, we use this
    // to create a direct comparison between the prescribed motion OCP solution
    // states and exactly what the PrescribedMotion constraints should be
    // enforcing.
    auto statesTraj = solution.exportToStatesTrajectory(mp);
    // Initialize data structures to use in the TimeSeriesTable
    // convenience constructor.
    std::vector<double> indVec((int)statesTraj.getSize());
    SimTK::Matrix depData(
            (int)statesTraj.getSize(), (int)solution.getStateNames().size());
    Vector timeVec(1);
    for (int i = 0; i < (int)statesTraj.getSize(); ++i) {
        const auto& s = statesTraj.get(i);
        const SimTK::Real& time = s.getTime();
        indVec[i] = time;
        timeVec.updElt(0, 0) = time;
        depData.set(i, 0,
                statesSpline.get("/jointset/j0/q0/value").calcValue(timeVec));
        depData.set(i, 1,
                statesSpline.get("/jointset/j1/q1/value").calcValue(timeVec));
        // The values for the speed states are created from the spline
        // derivative values.
        depData.set(i, 2,
                statesSpline.get("/jointset/j0/q0/value")
                        .calcDerivative({0}, timeVec));
        depData.set(i, 3,
                statesSpline.get("/jointset/j1/q1/value")
                        .calcDerivative({0}, timeVec));
    }
    TimeSeriesTable splineStateValues(
            indVec, depData, solution.getStateNames());

    // Create a MocoIterate containing the splined state values. The splined
    // state values are also set for the controls and adjuncts as dummy data.
    const auto& statesTimes = splineStateValues.getIndependentColumn();
    SimTK::Vector time((int)statesTimes.size(), statesTimes.data(), true);
    auto mocoIterSpline = MocoIterate(time, splineStateValues.getColumnLabels(),
            splineStateValues.getColumnLabels(),
            splineStateValues.getColumnLabels(), {},
            splineStateValues.getMatrix(), splineStateValues.getMatrix(),
            splineStateValues.getMatrix(), SimTK::RowVector(0));

    // Only compare the position-level values between the current solution
    // states and the states from the previous test (original and splined).
    // These should match well, since position-level values are enforced
    // directly via a path constraint in the current problem formulation (see
    // MocoTropterSolver for details).

    SimTK_TEST_EQ_TOL(solution.compareContinuousVariablesRMS(mocoIterSpline,
                              {{"states", {"/jointset/j0/q0/value",
                                                  "/jointset/j1/q1/value"}}}),
            0, 1e-3);
    SimTK_TEST_EQ_TOL(solution.compareContinuousVariablesRMS(couplerSolution,
                              {{"states", {"/jointset/j0/q0/value",
                                                  "/jointset/j1/q1/value"}}}),
            0, 1e-3);
    // Only compare the velocity-level values between the current solution
    // states and the states from the previous test (original and splined).
    // These won't match as well as the position-level values, since velocity-
    // level errors are not enforced in the current problem formulation.
    SimTK_TEST_EQ_TOL(solution.compareContinuousVariablesRMS(mocoIterSpline,
                              {{"states", {"/jointset/j0/q0/speed",
                                                  "/jointset/j1/q1/speed"}}}),
            0, 1e-1);
    SimTK_TEST_EQ_TOL(solution.compareContinuousVariablesRMS(couplerSolution,
                              {{"states", {"/jointset/j0/q0/speed",
                                                  "/jointset/j1/q1/speed"}}}),
            0, 1e-1);
    // Compare only the actuator controls. These match worse compared to the
    // velocity-level states. It is currently unclear to what extent this is
    // related to velocity-level states not matching well or the how the model
    // constraints are enforced in the current formulation.
    SimTK_TEST_EQ_TOL(solution.compareContinuousVariablesRMS(couplerSolution,
                              {{"controls", {"/tau0", "/tau1"}}}),
            0, 5);

    // Run a forward simulation using the solution controls in prescribed
    // controllers for the model actuators and see if we get the correct states
    // trajectory back.
    runForwardSimulation(*model, solution, 1e-1);
}

TEMPLATE_TEST_CASE("DoublePendulum with and without constraint derivatives",
        "[explicit]", MocoTropterSolver, MocoCasADiSolver) {
    SECTION("DoublePendulum without constraint derivatives") {
        MocoSolution couplerSol;
        testDoublePendulumCoordinateCoupler<TestType>(
                couplerSol, false, "explicit");
        testDoublePendulumPrescribedMotion<TestType>(
                couplerSol, false, "explicit");
    }

    SECTION("DoublePendulum with constraint derivatives") {
        MocoSolution couplerSol;
        testDoublePendulumCoordinateCoupler<TestType>(
                couplerSol, true, "explicit");
        testDoublePendulumPrescribedMotion<TestType>(
                couplerSol, true, "explicit");
    }
}

TEST_CASE("DoublePendulum with and without constraint derivatives",
        "[implicit]") {
    SECTION("DoublePendulum without constraint derivatives") {
        MocoSolution couplerSol;
        testDoublePendulumCoordinateCoupler<MocoCasADiSolver>(
                couplerSol, false, "implicit");
        testDoublePendulumPrescribedMotion<MocoCasADiSolver>(
                couplerSol, false, "implicit");
    }

    SECTION("DoublePendulum with constraint derivatives") {
        MocoSolution couplerSol;
        testDoublePendulumCoordinateCoupler<MocoCasADiSolver>(
                couplerSol, true, "implicit");
        testDoublePendulumPrescribedMotion<MocoCasADiSolver>(
                couplerSol, true, "implicit");
    }
}

TEMPLATE_TEST_CASE("DoublePendulumPointOnLine without constraint derivatives",
        "[explicit]", MocoTropterSolver, MocoCasADiSolver) {
    testDoublePendulumPointOnLine<TestType>(false, "explicit");
}

TEMPLATE_TEST_CASE("DoublePendulumPointOnLine with constraint derivatives",
        "[explicit]", MocoTropterSolver, MocoCasADiSolver) {
    testDoublePendulumPointOnLine<TestType>(true, "explicit");
}

TEST_CASE("DoublePendulumPointOnLine without constraint derivatives",
        "[implicit]") {
    testDoublePendulumPointOnLine<MocoCasADiSolver>(false, "implicit");
}

TEST_CASE(
        "DoublePendulumPointOnLine with constraint derivatives", "[implicit]") {
    testDoublePendulumPointOnLine<MocoCasADiSolver>(true, "implicit");
}

class EqualControlConstraint : public MocoPathConstraint {
    OpenSim_DECLARE_CONCRETE_OBJECT(EqualControlConstraint, MocoPathConstraint);

protected:
    void initializeOnModelImpl(
            const Model& model, const MocoProblemInfo&) const override {
        // Make sure the model generates a state object with the two controls we
        // expect, no more and no less.
        const auto state = model.getWorkingState();
        model.realizeVelocity(state);
        OPENSIM_THROW_IF(model.getControls(state).size() != 2, Exception,
                "State has incorrect number of controls (two expected).");

        // There is only constraint equation: match the two model controls.
        setNumEquations(1);
    }
    void calcPathConstraintErrorsImpl(
            const SimTK::State& state, SimTK::Vector& errors) const override {
        getModel().realizeVelocity(state);

        const auto& controls = getModel().getControls(state);
        // In the problem below, the actuators are bilateral and act in
        // opposite directions, so we use addition to create the residual here.
        errors[0] = controls[1] + controls[0];
    }
};

/// Solve an optimal control problem where a double pendulum must reach a
/// specified final configuration while subject to a constraint that its
/// actuators must produce an equal control trajectory.
TEMPLATE_TEST_CASE(
        "DoublePendulumEqualControl", "", MocoTropterSolver, MocoCasADiSolver) {
    OpenSim::Object::registerType(EqualControlConstraint());
    MocoStudy moco;
    moco.setName("double_pendulum_equal_control");
    MocoProblem& mp = moco.updProblem();
    auto model = createDoublePendulumModel();
    model->finalizeConnections();
    mp.setModelCopy(*model);

    auto* equalControlConstraint =
            mp.addPathConstraint<EqualControlConstraint>();
    MocoConstraintInfo cInfo;
    cInfo.setBounds(std::vector<MocoBounds>(1, {0, 0}));
    equalControlConstraint->setConstraintInfo(cInfo);

    mp.setTimeBounds(0, 1);
    // Coordinate value state boundary conditions are consistent with the
    // point-on-line constraint and should require the model to "unfold" itself.
    mp.setStateInfo("/jointset/j0/q0/value", {-10, 10}, 0, SimTK::Pi / 2);
    mp.setStateInfo("/jointset/j0/q0/speed", {-50, 50});
    mp.setStateInfo("/jointset/j1/q1/value", {-10, 10}, SimTK::Pi, 0);
    mp.setStateInfo("/jointset/j1/q1/speed", {-50, 50});
    mp.setControlInfo("/tau0", {-50, 50});
    mp.setControlInfo("/tau1", {-50, 50});

    mp.addCost<MocoControlCost>();

    auto& ms = moco.initSolver<TestType>();
    ms.set_num_mesh_points(25);
    ms.set_verbosity(2);
    ms.set_optim_solver("ipopt");
    ms.set_optim_convergence_tolerance(1e-3);
    ms.setGuess("bounds");

    MocoSolution solution = moco.solve();
    solution.write("testConstraints_testDoublePendulumEqualControl.sto");
    // moco.visualize(solution);

    const auto& control_tau0 = solution.getControl("/tau0");
    const auto& control_tau1 = solution.getControl("/tau1");
    const auto& control_res = control_tau1.abs() - control_tau0.abs();
    SimTK_TEST_EQ_TOL(control_res.normRMS(), 0, 1e-6);

    // Run a forward simulation using the solution controls in prescribed
    // controllers for the model actuators and see if we get the correct states
    // trajectory back.
    // TODO why does the forward solution match so poorly here?
    MocoIterate forwardSolution = runForwardSimulation(*model, solution, 2);
    // moco.visualize(forwardSolution);

    // Test de/serialization.
    // ======================
    std::string setup_fname =
            "testConstraints_testDoublePendulumEqualControl.omoco";
    moco.print(setup_fname);
    MocoSolution solutionDeserialized;
    MocoStudy mocoDeserialize(setup_fname);
    solutionDeserialized = mocoDeserialize.solve();
    SimTK_TEST(solution.isNumericallyEqual(solutionDeserialized));
}

// This problem is a point mass welded to ground, with gravity. We are
// solving for the mass that allows the point mass to obey the constraint
// of staying in place. This checks that the parameters are applied to both
// ModelBase and ModelDisabledConstraints.
TEMPLATE_TEST_CASE(
        "Parameters are set properly for Base and DisabledConstraints", "",
        MocoTropterSolver /*, too damn slow: MocoCasADiSolver*/) {
    std::cout.rdbuf(LogManager::cout.rdbuf());
    std::cerr.rdbuf(LogManager::cerr.rdbuf());
    Model model;
    auto* body = new Body("b", 0.7, SimTK::Vec3(0), SimTK::Inertia(1));
    model.addBody(body);

    auto* joint = new FreeJoint("j", model.getGround(), *body);
    model.addJoint(joint);

    auto* constraint = new WeldConstraint("weld", model.getGround(),
            SimTK::Transform(), *body, SimTK::Transform());
    model.addConstraint(constraint);
    model.finalizeConnections();

    MocoStudy moco;
    auto& problem = moco.updProblem();
    problem.setModelCopy(model);
    problem.setTimeBounds(0, 1);
    problem.addParameter("mass", "/bodyset/b", "mass", MocoBounds(0.5, 1.5));
    auto& solver = moco.initSolver<TestType>();
    solver.set_num_mesh_points(10);
    MocoSolution solution = moco.solve();
    CHECK(solution.getParameter("mass") == Approx(1.0).epsilon(1e-3));
}

class MocoJointReactionComponentCost : public MocoCost {
    OpenSim_DECLARE_CONCRETE_OBJECT(MocoJointReactionComponentCost, MocoCost);

public:
    void calcIntegralCostImpl(
            const SimTK::State& state, double& integrand) const override {
        getModel().realizeAcceleration(state);
        const auto& joint = getModel().getComponent<Joint>("jointset/j1");
        // Minus sign since we are maximizng.
        integrand = -joint.calcReactionOnChildExpressedInGround(state)[0][0];
    }
};

template <typename TestType>
void testDoublePendulumPointOnLineJointReaction(
        bool enforce_constraint_derivatives, std::string dynamics_mode) {
    MocoStudy moco;
    moco.setName("double_pendulum_point_on_line");
    MocoProblem& mp = moco.updProblem();
    // Create double pendulum model and add the point-on-line constraint. The
    // constraint consists of a vertical line in the y-direction (defined in
    // ground) and the model end-effector point (the origin of body "b1").
    // TODO: Choose a function with acceleration to ensure that accelerations
    // are propagated successfully.
    const auto pi = SimTK::Pi;
    auto model = createDoublePendulumModel();
    model->updCoordinateSet().get("q0").setPrescribedFunction(
            Constant(0.25 * pi));
    model->updCoordinateSet().get("q0").setDefaultIsPrescribed(true);
    model->updCoordinateSet().get("q1").setPrescribedFunction(
            Constant(0.5 * pi));
    model->updCoordinateSet().get("q1").setDefaultIsPrescribed(true);

    const Station& endeff = model->getComponent<Station>("endeff");
    auto* actuator = new PointActuator("b1");
    actuator->setName("push");
    actuator->set_point(endeff.get_location());
    actuator->set_point_is_global(false);
    actuator->set_direction(Vec3(0, 0, -1));
    actuator->set_force_is_global(true);
    model->addComponent(actuator);

    model->finalizeConnections();
    mp.setModelCopy(*model);

    mp.setTimeBounds(0, 1);
    mp.setStateInfo("/jointset/j0/q0/value", {-0.6 * pi, 0.6 * pi});
    mp.setStateInfo("/jointset/j0/q0/speed", {-10, 10});
    mp.setStateInfo("/jointset/j1/q1/value", {0, pi});
    mp.setStateInfo("/jointset/j1/q1/speed", {-10, 10});
    mp.setControlInfo("/tau0", {-20, 20});
    mp.setControlInfo("/tau1", {-20, 20});
    mp.setControlInfo("/push", {-20, 20});

    // This cost tries to *maximize* joint j1's reaction torque in the
    // x-direction, which should cause the actuator "push" to hit its upper
    // bound.
    mp.addCost<MocoJointReactionComponentCost>();

    auto& ms = moco.initSolver<TestType>();
    int N = 5;
    ms.set_num_mesh_points(N);
    ms.set_verbosity(2);
    ms.set_optim_solver("ipopt");
    ms.set_optim_convergence_tolerance(1e-6);
    ms.set_transcription_scheme("hermite-simpson");
    ms.set_enforce_constraint_derivatives(enforce_constraint_derivatives);
    ms.set_minimize_lagrange_multipliers(true);
    ms.set_lagrange_multiplier_weight(10);
    ms.set_dynamics_mode(dynamics_mode);
    ms.setGuess("bounds");

    MocoSolution solution = moco.solve().unseal();
    solution.write(
            "testConstraints_testDoublePendulumPointOnLineJointReaction.sto");

    // Check that the actuator "push" is hitting its upper bound.
    CHECK(solution.getControl("/push")[0] == Approx(20).epsilon(1e-4));
    // Check that j1's x-direction reaction torque (the only objective term)
    // is the proper value.
    CHECK(solution.getObjective() == Approx(-1. / sqrt(2) * 20).epsilon(1e-2));
}

TEMPLATE_TEST_CASE(
        "DoublePendulumPointOnLineJointReaction with constraint derivatives",
        "[explicit]", MocoTropterSolver, MocoCasADiSolver) {
    testDoublePendulumPointOnLineJointReaction<TestType>(true, "explicit");
}

TEMPLATE_TEST_CASE("DoublePendulumPointOnLineJointReaction implicit with "
                   "constraint derivatives",
        "[implicit]", MocoCasADiSolver) {
    testDoublePendulumPointOnLineJointReaction<TestType>(true, "implicit");
}

TEST_CASE("Multipliers are correct", "") {
    std::cout.rdbuf(LogManager::cout.rdbuf());
    std::cerr.rdbuf(LogManager::cerr.rdbuf());
    SECTION("Body welded to ground") {
<<<<<<< HEAD
        auto dynamics_mode = GENERATE(as<std::string>{}, "implicit", "explicit");
=======
        auto dynamics_mode =
                GENERATE(as<std::string>{}, "implicit", "explicit");
>>>>>>> 2966d3c1

        Model model;
        const double mass = 1.3169;
        auto* body = new Body("body", mass, SimTK::Vec3(0), SimTK::Inertia(1));
        model.addBody(body);

        auto* joint = new FreeJoint("joint", model.getGround(), *body);
        model.addJoint(joint);

        auto* constr = new WeldConstraint("constraint", model.getGround(),
                SimTK::Transform(), *body, SimTK::Transform());
        model.addConstraint(constr);
        model.finalizeConnections();

<<<<<<< HEAD

=======
>>>>>>> 2966d3c1
        MocoStudy moco;
        auto& problem = moco.updProblem();
        problem.setModelCopy(model);

        problem.setTimeBounds(0, 0.5);

        auto& solver = moco.initCasADiSolver();
        solver.set_num_mesh_points(5);
        solver.set_dynamics_mode(dynamics_mode);
        solver.set_transcription_scheme("hermite-simpson");
        solver.set_enforce_constraint_derivatives(true);

        MocoSolution solution = moco.solve();

        // Constraints 0 through 5 are the locks for the 6 DOFs.
        const auto MX = solution.getMultiplier("lambda_cid6_p0");
        SimTK::Vector zero(MX);
        zero.setToZero();
        OpenSim_CHECK_MATRIX_TOL(MX, zero, 1e-5);
        const auto MY = solution.getMultiplier("lambda_cid6_p1");
        OpenSim_CHECK_MATRIX_TOL(MY, zero, 1e-5);
        const auto MZ = solution.getMultiplier("lambda_cid6_p2");
        OpenSim_CHECK_MATRIX_TOL(MZ, zero, 1e-5);
        const auto FX = solution.getMultiplier("lambda_cid6_p3");
        OpenSim_CHECK_MATRIX_TOL(FX, zero, 1e-5);
        const auto FY = solution.getMultiplier("lambda_cid6_p4");
        SimTK::Vector g(zero.size(), model.get_gravity()[1]);
        OpenSim_CHECK_MATRIX_TOL(FY, mass * g, 1e-5);
        const auto FZ = solution.getMultiplier("lambda_cid6_p5");
        OpenSim_CHECK_MATRIX_TOL(FZ, zero, 1e-5);
    }

    // This problem is a point mass constrained to the line 0 = x - y.
    // constraint Jacobian G is [1, -1].
    //      m xdd + G(0) * lambda = Fx  -> m xdd + lambda = Fx
    //      m ydd + G(1) * lambda = Fy  -> m ydd - lambda = Fy
    // Since xdd = ydd, we have:
    //      lambda = 0.5 * (Fx - Fy).
    // This test ensures that the multiplier has the correct value.
    SECTION("Planar point mass with CoordinateCouplerConstraint") {

<<<<<<< HEAD
        auto dynamics_mode = GENERATE(as<std::string>{}, "implicit", "explicit");
=======
        auto dynamics_mode =
                GENERATE(as<std::string>{}, "implicit", "explicit");
>>>>>>> 2966d3c1

        Model model = ModelFactory::createPlanarPointMass();
        model.set_gravity(Vec3(0));
        CoordinateCouplerConstraint* constraint =
                new CoordinateCouplerConstraint();
        Array<std::string> names;
        names.append("tx");
        constraint->setIndependentCoordinateNames(names);
        constraint->setDependentCoordinateName("ty");
        LinearFunction func(1.0, 0.0);
        constraint->setFunction(func);
        model.addConstraint(constraint);

        model.finalizeConnections();

        MocoStudy moco;
        auto& problem = moco.updProblem();
        problem.setModelCopy(model);

        problem.setTimeBounds(0, 1);
        problem.setStateInfo("/jointset/tx/tx/value", {-5, 5}, 0, 3);
        problem.setStateInfo("/jointset/tx/tx/speed", {-5, 5}, 0, 0);
        problem.setControlInfo("/forceset/force_x", 0.5);

        problem.addCost<MocoControlCost>();

        auto& solver = moco.initCasADiSolver();
        solver.set_num_mesh_points(10);
        solver.set_dynamics_mode(dynamics_mode);
        solver.set_transcription_scheme("hermite-simpson");
        solver.set_enforce_constraint_derivatives(true);
        MocoSolution solution = moco.solve();
        const auto Fx = solution.getControl("/forceset/force_x");
        const auto Fy = solution.getControl("/forceset/force_y");
        const auto lambda = solution.getMultiplier("lambda_cid2_p0");

        OpenSim_CHECK_MATRIX_TOL(lambda, 0.5 * (Fx - Fy), 1e-5);
    }
}

// Ensure that we correctly handle the combination of prescribed kinematics
// (PositionMotion) and kinematic constraints. This test is similar to the one
// above except that we prescribe motions for tx and ty.
TEST_CASE("Prescribed kinematics with kinematic constraints", "") {
    std::cout.rdbuf(LogManager::cout.rdbuf());
    std::cerr.rdbuf(LogManager::cerr.rdbuf());
    Model model = ModelFactory::createPlanarPointMass();
    model.set_gravity(Vec3(0));
    CoordinateCouplerConstraint* constraint = new CoordinateCouplerConstraint();
    Array<std::string> names;
    names.append("tx");
    constraint->setIndependentCoordinateNames(names);
    constraint->setDependentCoordinateName("ty");
    LinearFunction func(1.0, 0.0);
    constraint->setFunction(func);
    model.addConstraint(constraint);

    auto* posmot = new PositionMotion();
    Sine function = Sine(1.0, 1.0, 0, 1.0);
    posmot->setPositionForCoordinate(model.getCoordinateSet().get(0), function);
    posmot->setPositionForCoordinate(model.getCoordinateSet().get(1), function);
    model.addComponent(posmot);

    model.finalizeConnections();

    MocoStudy moco;
    auto& problem = moco.updProblem();
    problem.setModelCopy(model);

    problem.setTimeBounds(0, 3);
    problem.setControlInfo("/forceset/force_x", 0.5);

    problem.addCost<MocoControlCost>();

    auto& solver = moco.initCasADiSolver();
    solver.set_num_mesh_points(10);
    solver.set_dynamics_mode("implicit");
<<<<<<< HEAD
    solver.set_transcription_scheme("hermite-simpson");
    solver.set_enforce_constraint_derivatives(true);
=======
    solver.set_interpolate_control_midpoints(false);
>>>>>>> 2966d3c1
    MocoSolution solution = moco.solve();
    const auto Fx = solution.getControl("/forceset/force_x");
    const auto Fy = solution.getControl("/forceset/force_y");
    const auto lambda = solution.getMultiplier("lambda_cid2_p0");

    OpenSim_CHECK_MATRIX_TOL(lambda, 0.5 * (Fx - Fy), 1e-5);
<<<<<<< HEAD
=======
}

TEMPLATE_TEST_CASE(
        "MocoControlBoundConstraint", "", MocoTropterSolver, MocoCasADiSolver) {
    SECTION("Lower bound only") {
        MocoStudy moco;
        auto& problem = moco.updProblem();
        problem.setModelCopy(ModelFactory::createPendulum());
        problem.setTimeBounds(0, 1);
        problem.setStateInfo("/jointset/j0/q0/value", {-10, 10}, 0);
        problem.setStateInfo("/jointset/j0/q0/speed", {-10, 10}, 0);
        problem.setControlInfo("/tau0", {-5, 5});
        problem.addCost<MocoControlCost>();
        auto* constr = problem.addPathConstraint<MocoControlBoundConstraint>();
        const double lowerBound = 0.1318;
        constr->addControlPath("/tau0");
        constr->setLowerBound(Constant(lowerBound));

        auto& solver = moco.initSolver<TestType>();
        MocoSolution solution = moco.solve();
        SimTK::Vector expected(solution.getNumTimes());
        expected = lowerBound;
        OpenSim_CHECK_MATRIX_ABSTOL(
                solution.getControlsTrajectory(), expected, 1e-6);
    }

    SECTION("Upper bound only") {
        MocoStudy moco;
        auto& problem = moco.updProblem();
        problem.setModelCopy(ModelFactory::createPendulum());
        problem.setTimeBounds(0, {0.1, 10});
        problem.setStateInfo("/jointset/j0/q0/value", {0, 1}, 0, 0.53);
        problem.setStateInfo("/jointset/j0/q0/speed", {-10, 10}, 0, 0);
        problem.setControlInfo("/tau0", {-20, 20});
        problem.addCost<MocoFinalTimeCost>();
        auto* constr = problem.addPathConstraint<MocoControlBoundConstraint>();
        constr->addControlPath("/tau0");
        const double upperBound = 11.236;
        constr->setUpperBound(Constant(upperBound));

        auto& solver = moco.initSolver<TestType>();
        MocoSolution solution = moco.solve();
        SimTK::Vector expected(solution.getNumTimes());
        expected = upperBound;
        CHECK(SimTK::max(solution.getControlsTrajectory())[0] ==
                Approx(upperBound).margin(1e-6));
        CHECK(SimTK::min(solution.getControlsTrajectory())[0] ==
                Approx(-20).margin(1e-6));
    }

    SECTION("Upper and lower bounds are the same") {
        MocoStudy moco;
        auto& problem = moco.updProblem();
        problem.setModelCopy(ModelFactory::createPendulum());
        problem.setTimeBounds(0, 1);
        problem.setStateInfo("/jointset/j0/q0/value", {-10, 10}, 0);
        problem.setStateInfo("/jointset/j0/q0/speed", {-10, 10}, 0);
        problem.setControlInfo("/tau0", {-5, 5});
        problem.addCost<MocoControlCost>();
        PiecewiseLinearFunction violateLower;
        violateLower.addPoint(0, 0);
        violateLower.addPoint(0.2, 0.5316);
        violateLower.addPoint(0.7, -0.3137);
        violateLower.addPoint(1, .0319);
        auto* constr = problem.addPathConstraint<MocoControlBoundConstraint>();
        constr->addControlPath("/tau0");
        constr->setLowerBound(violateLower);
        constr->setEqualityWithLower(true);
        auto& solver = moco.initSolver<TestType>();
        MocoSolution solution = moco.solve();
        SimTK::Vector expectedV(solution.getNumTimes());
        for (int itime = 0; itime < expectedV.size(); ++itime) {
            SimTK::Vector arg(1);
            arg[0] = solution.getTime()[itime];
            expectedV[itime] = violateLower.calcValue(arg);
        }
        MocoIterate expected = solution;
        expected.setControl("/tau0", expectedV);

        CHECK(solution.compareContinuousVariablesRMS(
                      expected, {{"controls", {}}}) < 1e-3);
    }

    SECTION("Time range of bounds function is too small.") {
        MocoStudy moco;
        auto& problem = moco.updProblem();
        problem.setModelCopy(ModelFactory::createPendulum());
        problem.setTimeBounds({-31, 0}, {1, 50});
        problem.addCost<MocoControlCost>();
        GCVSpline violateLower;
        violateLower.setDegree(5);
        violateLower.addPoint(-30.9999, 0);
        violateLower.addPoint(0, 0);
        violateLower.addPoint(0.5, 0);
        violateLower.addPoint(0.7, 0);
        violateLower.addPoint(0.8, 0);
        violateLower.addPoint(0.9, 0);
        violateLower.addPoint(50, 0.319);
        auto* constr = problem.addPathConstraint<MocoControlBoundConstraint>();
        constr->addControlPath("/tau0");
        constr->setLowerBound(violateLower);
        CHECK_THROWS_WITH(moco.solve(),
                Contains("must be less than or equal to the minimum"));
        constr->clearLowerBound();
        GCVSpline violateUpper;
        violateUpper.setDegree(5);
        violateUpper.addPoint(-31, 0);
        violateUpper.addPoint(0, 0);
        violateUpper.addPoint(0.5, 0);
        violateUpper.addPoint(0.7, 0);
        violateUpper.addPoint(0.8, 0);
        violateUpper.addPoint(0.9, 0);
        violateUpper.addPoint(49.99999, .0319);
        constr->setUpperBound(violateUpper);
        CHECK_THROWS_WITH(moco.solve(),
                Contains("must be greater than or equal to the maximum"));
    }

    SECTION("Can omit both bounds.") {
        MocoStudy moco;
        auto& problem = moco.updProblem();
        problem.setModelCopy(ModelFactory::createPendulum());
        problem.setTimeBounds(0, 1);
        problem.setStateInfo("/jointset/j0/q0/value", {-10, 10}, 0);
        problem.setStateInfo("/jointset/j0/q0/speed", {-10, 10}, 0);
        problem.setControlInfo("/tau0", {-5, 5});
        problem.addCost<MocoControlCost>();
        auto* constr = problem.addPathConstraint<MocoControlBoundConstraint>();
        moco.solve();
        constr->addControlPath("/tau0");
        moco.solve();
    }
>>>>>>> 2966d3c1
}<|MERGE_RESOLUTION|>--- conflicted
+++ resolved
@@ -18,10 +18,7 @@
 
 #define CATCH_CONFIG_MAIN
 #include "Testing.h"
-<<<<<<< HEAD
-=======
 using Catch::Contains;
->>>>>>> 2966d3c1
 #include <Moco/osimMoco.h>
 
 #include <simbody/internal/Constraint.h>
@@ -1126,12 +1123,8 @@
     std::cout.rdbuf(LogManager::cout.rdbuf());
     std::cerr.rdbuf(LogManager::cerr.rdbuf());
     SECTION("Body welded to ground") {
-<<<<<<< HEAD
-        auto dynamics_mode = GENERATE(as<std::string>{}, "implicit", "explicit");
-=======
         auto dynamics_mode =
                 GENERATE(as<std::string>{}, "implicit", "explicit");
->>>>>>> 2966d3c1
 
         Model model;
         const double mass = 1.3169;
@@ -1146,10 +1139,6 @@
         model.addConstraint(constr);
         model.finalizeConnections();
 
-<<<<<<< HEAD
-
-=======
->>>>>>> 2966d3c1
         MocoStudy moco;
         auto& problem = moco.updProblem();
         problem.setModelCopy(model);
@@ -1191,12 +1180,8 @@
     // This test ensures that the multiplier has the correct value.
     SECTION("Planar point mass with CoordinateCouplerConstraint") {
 
-<<<<<<< HEAD
-        auto dynamics_mode = GENERATE(as<std::string>{}, "implicit", "explicit");
-=======
         auto dynamics_mode =
                 GENERATE(as<std::string>{}, "implicit", "explicit");
->>>>>>> 2966d3c1
 
         Model model = ModelFactory::createPlanarPointMass();
         model.set_gravity(Vec3(0));
@@ -1274,20 +1259,13 @@
     auto& solver = moco.initCasADiSolver();
     solver.set_num_mesh_points(10);
     solver.set_dynamics_mode("implicit");
-<<<<<<< HEAD
-    solver.set_transcription_scheme("hermite-simpson");
-    solver.set_enforce_constraint_derivatives(true);
-=======
     solver.set_interpolate_control_midpoints(false);
->>>>>>> 2966d3c1
     MocoSolution solution = moco.solve();
     const auto Fx = solution.getControl("/forceset/force_x");
     const auto Fy = solution.getControl("/forceset/force_y");
     const auto lambda = solution.getMultiplier("lambda_cid2_p0");
 
     OpenSim_CHECK_MATRIX_TOL(lambda, 0.5 * (Fx - Fy), 1e-5);
-<<<<<<< HEAD
-=======
 }
 
 TEMPLATE_TEST_CASE(
@@ -1420,5 +1398,4 @@
         constr->addControlPath("/tau0");
         moco.solve();
     }
->>>>>>> 2966d3c1
 }