/* -------------------------------------------------------------------------- *
 * OpenSim Moco: testConstraints.cpp                                          *
 * -------------------------------------------------------------------------- *
 * Copyright (c) 2017 Stanford University and the Authors                     *
 *                                                                            *
 * Author(s): Nicholas Bianco                                                 *
 *                                                                            *
 * Licensed under the Apache License, Version 2.0 (the "License"); you may    *
 * not use this file except in compliance with the License. You may obtain a  *
 * copy of the License at http://www.apache.org/licenses/LICENSE-2.0          *
 *                                                                            *
 * Unless required by applicable law or agreed to in writing, software        *
 * distributed under the License is distributed on an "AS IS" BASIS,          *
 * WITHOUT WARRANTIES OR CONDITIONS OF ANY KIND, either express or implied.   *
 * See the License for the specific language governing permissions and        *
 * limitations under the License.                                             *
 * -------------------------------------------------------------------------- */

#define CATCH_CONFIG_MAIN
#include "Testing.h"
#include <Moco/osimMoco.h>

#include <simbody/internal/Constraint.h>
#include <simbody/internal/Constraint_Ball.h>

#include <OpenSim/Actuators/CoordinateActuator.h>
#include <OpenSim/Actuators/PointActuator.h>
#include <OpenSim/Common/Constant.h>
#include <OpenSim/Common/GCVSpline.h>
#include <OpenSim/Common/LinearFunction.h>
#include <OpenSim/Common/LogManager.h>
#include <OpenSim/Common/Sine.h>
#include <OpenSim/Common/TimeSeriesTable.h>
#include <OpenSim/Simulation/osimSimulation.h>

using namespace OpenSim;
using SimTK::State;
using SimTK::UnitVec3;
using SimTK::Vec3;
using SimTK::Vector;

const int NUM_BODIES = 10;
const double BOND_LENGTH = 0.5;

/// Keep constraints satisfied to this tolerance during testing.
static const double ConstraintTol = 1e-10;

/// Compare two quantities that should have been calculated to machine tolerance
/// given the problem size, which we'll characterize by the number of mobilities
/// (borrowed from Simbody's 'testConstraints.cpp').
#define MACHINE_TEST(a, b) SimTK_TEST_EQ_SIZE(a, b, 10 * state.getNU())

TEST_CASE("(Dummy test to support discovery in Resharper)") { REQUIRE(true); }

/// Create a model consisting of a chain of bodies. This model is nearly
/// identical to the model implemented in Simbody's 'testConstraints.cpp'.
Model createModel() {
    Model model;
    const SimTK::Real mass = 1.23;
    Body* body = new Body("body0", mass, SimTK::Vec3(0.1, 0.2, -0.03),
            mass * SimTK::UnitInertia(1.1, 1.2, 1.3, 0.01, -0.02, 0.07));
    model.addBody(body);

    GimbalJoint* joint = new GimbalJoint("joint0", model.getGround(),
            Vec3(-0.1, 0.3, 0.2), Vec3(0.3, -0.2, 0.1), *body,
            Vec3(BOND_LENGTH, 0, 0), Vec3(-0.2, 0.1, -0.3));
    model.addJoint(joint);

    for (int i = 1; i < NUM_BODIES; ++i) {
        Body& parent = model.getBodySet().get(model.getNumBodies() - 1);

        std::string bodyName = "body" + std::to_string(i + 1);
        Body* body = new Body(bodyName, mass, SimTK::Vec3(0.1, 0.2, -0.03),
                mass * SimTK::UnitInertia(1.1, 1.2, 1.3, 0.01, -0.02, 0.07));
        model.addBody(body);

        std::string jointName = "joint" + std::to_string(i + 1);
        if (i == NUM_BODIES - 5) {
            UniversalJoint* joint = new UniversalJoint(jointName, parent,
                    Vec3(-0.1, 0.3, 0.2), Vec3(0.3, -0.2, 0.1), *body,
                    Vec3(BOND_LENGTH, 0, 0), Vec3(-0.2, 0.1, -0.3));
            model.addJoint(joint);
        } else if (i == NUM_BODIES - 3) {
            BallJoint* joint = new BallJoint(jointName, parent,
                    Vec3(-0.1, 0.3, 0.2), Vec3(0.3, -0.2, 0.1), *body,
                    Vec3(BOND_LENGTH, 0, 0), Vec3(-0.2, 0.1, -0.3));
            model.addJoint(joint);
        } else {
            GimbalJoint* joint = new GimbalJoint(jointName, parent,
                    Vec3(-0.1, 0.3, 0.2), Vec3(0.3, -0.2, 0.1), *body,
                    Vec3(BOND_LENGTH, 0, 0), Vec3(-0.2, 0.1, -0.3));
            model.addJoint(joint);
        }
    }

    model.finalizeConnections();

    return model;
}

/// Create a random state for the model. This implementation mimics the random
/// state creation in Simbody's 'testConstraints.cpp'.
void createState(
        Model& model, State& state, const Vector& qOverride = Vector()) {
    state = model.initSystem();
    SimTK::Random::Uniform random;
    for (int i = 0; i < state.getNY(); ++i) state.updY()[i] = random.getValue();
    if (qOverride.size()) state.updQ() = qOverride;
    model.realizeVelocity(state);

    model.updMultibodySystem().project(state, ConstraintTol);
    model.realizeAcceleration(state);
}

/// Get model accelerations given the constraint multipliers. This calculation
/// is necessary for computing constraint defects associated with the system
/// dynamics, represented by the equations
///
///     M udot + G^T lambda + f_inertial(q,u) = f_applied
///
/// If using an explicit representation of the system dynamics, the derivatives
/// of the generalized speeds for the system need to be computed in order to
/// construct the defects. Rearranging the equations above (and noting that
/// Simbody does not actually invert the mass matrix, but rather uses an order-N
/// approach), we obtain
///
///     udot = M_inv (f_applied - f_inertial(q,u) - G^T lambda)
///          = f(q, u, lambda)
///
/// where,
///              q | generalized coordinates
///              u | generalized speeds
///         lambda | Lagrange multipliers
///
/// Since the three quantities required to compute the system accelerations
/// will eventually become NLP variables in a direct collocation problem, it is
/// not sufficient to use the internally calculated Lagrange multipliers in
/// Simbody. An intermediate calculation must be made:
///
///     f_constraint(lambda) = G^T lambda
///
/// Therefore, this method computes the generalized speed derivatives via the
/// equation
///
///     udot = M_inv (f_applied - f_inertial(q,u) - f_constraint(lambda))
///
/// Finally, note that in order for f_constraint to be used like an applied
/// force (i.e. appear on the RHS), the multipliers are negated in the call to
/// obtain Simbody constraint forces.
void calcAccelerationsFromMultipliers(const Model& model, const State& state,
        const Vector& multipliers, Vector& udot) {

    SimTK::Vector_<SimTK::SpatialVec> constraintBodyForces;
    Vector constraintMobilityForces;
    // We first need to compute the body and mobility forces associated with the
    // Lagrange multipliers provided by a solver.
    {
        const auto& matter = model.getMatterSubsystem();
        // Multipliers are negated so the constraint forces can be used like
        // applied forces.
        matter.calcConstraintForcesFromMultipliers(state, -multipliers,
                constraintBodyForces, constraintMobilityForces);
    }

    // We would like to eventually compute the model accelerations through
    // realizing to Stage::Acceleration. However, if the model has constraints,
    // realizing to Stage::Acceleration will cause Simbody to compute its own
    // Lagrange multipliers which will not necessarily be consistent with the
    // multipliers provided by a solver. Therefore, we'll first create a copy
    // of the original model, disable the its constraints, and apply the
    // constraint forces we just calculated before computing the accelerations.
    {
        // Create a copy of the original model, whose constraints we'll disable.
        Model modelDisabledConstraints = Model(model);

        // Add an OpenSim::DiscreteForces component to the new model, which
        // we'll use to the apply the constraint forces.
        DiscreteForces* constraintForces = new DiscreteForces();
        modelDisabledConstraints.addComponent(constraintForces);

        // Initialize the new model's underlying system and get a non-const
        // state, which contains slots for the original model's continuous
        // variables and new slots for the discrete variables representing the
        // constraint forces.
        SimTK::State& stateDisabledConstraints =
                modelDisabledConstraints.initSystem();
        // Update the new model's continuous variables from the passed in state.
        stateDisabledConstraints.updY() = state.getY();
        // Update the discrete forces in the new state with the constraint
        // forces we just calculated.
        constraintForces->setAllForces(stateDisabledConstraints,
                constraintMobilityForces, constraintBodyForces);

        // Disable the constraints in the new model.
        auto& matterIgnoringConstraints =
                modelDisabledConstraints.updMatterSubsystem();
        const auto NC = matterIgnoringConstraints.getNumConstraints();
        for (SimTK::ConstraintIndex cid(0); cid < NC; ++cid) {
            SimTK::Constraint& constraint =
                    matterIgnoringConstraints.updConstraint(cid);
            if (!constraint.isDisabled(stateDisabledConstraints)) {
                constraint.disable(stateDisabledConstraints);
            }
        }

        // Now we can simply realize to Stage::Acceleration on the new model to
        // get correct accelerations.
        modelDisabledConstraints.realizeAcceleration(stateDisabledConstraints);
        udot = stateDisabledConstraints.getUDot();
    }
}

/// DAE calculation subtests.
/// -------------------------
/// The following tests add a constraint to a model and check that the method
/// calcAccelerationsFromMultipliers() is implemented correctly. Each test
/// follows a similar structure:
///     1) Create a model and add a constraint between two bodies
///     2) Create a random state and realize the model to Stage::Acceleration
///     3) Check that state contains at least one Lagrange multiplier
///     4) Compute the model accelerations from Simbody
///     5) Retrieve the Lagrange multiplier values for the current state
///     6) Compute the accelerations from calcAccelerationsFromMultipliers()
///     7) Ensure that the accelerations from step 4 and 6 match
TEST_CASE("WeldConstraint", "") {
    State state;
    Model model = createModel();
    const std::string& firstBodyName =
            model.getBodySet().get(0).getAbsolutePathString();
    const std::string& lastBodyName =
            model.getBodySet().get(NUM_BODIES - 1).getAbsolutePathString();
    WeldConstraint* constraint =
            new WeldConstraint("weld", firstBodyName, lastBodyName);
    model.addConstraint(constraint);
    createState(model, state);
    // Check that constraint was added successfully.
    SimTK_TEST(state.getNMultipliers() > 0);

    const Vector& udotSimbody = model.getMatterSubsystem().getUDot(state);
    const Vector& multipliers =
            model.getMatterSubsystem().getConstraintMultipliers(state);
    Vector udotMultipliers;
    calcAccelerationsFromMultipliers(
            model, state, multipliers, udotMultipliers);
    // Check that accelerations calculated from Lagrange multipliers match
    // Simbody's accelerations.
    MACHINE_TEST(udotSimbody, udotMultipliers);
}

TEST_CASE("PointConstraint", "") {
    State state;
    Model model = createModel();
    const Body& firstBody = model.getBodySet().get(0);
    const Body& lastBody = model.getBodySet().get(NUM_BODIES - 1);
    PointConstraint* constraint =
            new PointConstraint(firstBody, Vec3(0), lastBody, Vec3(0));
    model.addConstraint(constraint);
    createState(model, state);
    // Check that constraint was added successfully.
    SimTK_TEST(state.getNMultipliers() > 0);

    const Vector& udotSimbody = model.getMatterSubsystem().getUDot(state);
    const Vector& multipliers =
            model.getMatterSubsystem().getConstraintMultipliers(state);
    Vector udotMultipliers;
    calcAccelerationsFromMultipliers(
            model, state, multipliers, udotMultipliers);
    // Check that accelerations calculated from Lagrange multipliers match
    // Simbody's accelerations.
    MACHINE_TEST(udotSimbody, udotMultipliers);
}

TEST_CASE("PointOnLineConstraint", "") {
    State state;
    Model model = createModel();
    const Body& firstBody = model.getBodySet().get(0);
    const Body& lastBody = model.getBodySet().get(NUM_BODIES - 1);
    PointOnLineConstraint* constraint = new PointOnLineConstraint(
            firstBody, Vec3(1, 0, 0), Vec3(0), lastBody, Vec3(0));
    model.addConstraint(constraint);
    createState(model, state);
    // Check that constraint was added successfully.
    SimTK_TEST(state.getNMultipliers() > 0);

    const Vector& udotSimbody = model.getMatterSubsystem().getUDot(state);
    const Vector& multipliers =
            model.getMatterSubsystem().getConstraintMultipliers(state);
    Vector udotMultipliers;
    calcAccelerationsFromMultipliers(
            model, state, multipliers, udotMultipliers);
    // Check that accelerations calculated from Lagrange multipliers match
    // Simbody's accelerations.
    MACHINE_TEST(udotSimbody, udotMultipliers);
}

TEST_CASE("ConstantDistanceConstraint", "") {
    State state;
    Model model = createModel();
    const Body& firstBody = model.getBodySet().get(0);
    const Body& lastBody = model.getBodySet().get(NUM_BODIES - 1);
    ConstantDistanceConstraint* constraint = new ConstantDistanceConstraint(
            firstBody, Vec3(0), lastBody, Vec3(0), 4.56);
    model.addConstraint(constraint);
    createState(model, state);
    // Check that constraint was added successfully.
    SimTK_TEST(state.getNMultipliers() > 0);

    const Vector& udotSimbody = model.getMatterSubsystem().getUDot(state);
    const Vector& multipliers =
            model.getMatterSubsystem().getConstraintMultipliers(state);
    Vector udotMultipliers;
    calcAccelerationsFromMultipliers(
            model, state, multipliers, udotMultipliers);
    // Check that accelerations calculated from Lagrange multipliers match
    // Simbody's accelerations.
    MACHINE_TEST(udotSimbody, udotMultipliers);
}

TEST_CASE("LockedCoordinate", "") {
    State state;
    Model model = createModel();
    CoordinateSet& coordSet = model.updCoordinateSet();
    coordSet.getLast()->set_locked(true);
    createState(model, state);
    // Check that constraint was added successfully.
    SimTK_TEST(state.getNMultipliers() > 0);

    const Vector& udotSimbody = model.getMatterSubsystem().getUDot(state);
    const Vector& multipliers =
            model.getMatterSubsystem().getConstraintMultipliers(state);
    Vector udotMultipliers;
    calcAccelerationsFromMultipliers(
            model, state, multipliers, udotMultipliers);
    // Check that accelerations calculated from Lagrange multipliers match
    // Simbody's accelerations.
    MACHINE_TEST(udotSimbody, udotMultipliers);
}

TEST_CASE("CoordinateCouplerConstraint", "") {
    State state;
    Model model = createModel();
    CoordinateSet& coordSet = model.updCoordinateSet();
    CoordinateCouplerConstraint* constraint = new CoordinateCouplerConstraint();
    Array<std::string> names;
    coordSet.getNames(names);
    constraint->setIndependentCoordinateNames(
            Array<std::string>(names.get(0), 1));
    constraint->setDependentCoordinateName(names.getLast());
    LinearFunction func(1.0, 0.0);
    constraint->setFunction(func);
    model.addConstraint(constraint);
    createState(model, state);
    // Check that constraint was added successfully.
    SimTK_TEST(state.getNMultipliers() > 0);

    const Vector& udotSimbody = model.getMatterSubsystem().getUDot(state);
    const Vector& multipliers =
            model.getMatterSubsystem().getConstraintMultipliers(state);
    Vector udotMultipliers;
    calcAccelerationsFromMultipliers(
            model, state, multipliers, udotMultipliers);
    // Check that accelerations calculated from Lagrange multipliers match
    // Simbody's accelerations.
    MACHINE_TEST(udotSimbody, udotMultipliers);
}

TEST_CASE("PrescribedMotion", "") {
    State state;
    Model model = createModel();
    CoordinateSet& coordSet = model.updCoordinateSet();
    LinearFunction func(1.0, 0.0);
    coordSet.getLast()->setPrescribedFunction(func);
    coordSet.getLast()->setDefaultIsPrescribed(true);
    createState(model, state);
    // Check that constraint was added successfully.
    SimTK_TEST(state.getNMultipliers() > 0);

    const Vector& udotSimbody = model.getMatterSubsystem().getUDot(state);
    const Vector& multipliers =
            model.getMatterSubsystem().getConstraintMultipliers(state);
    Vector udotMultipliers;
    calcAccelerationsFromMultipliers(
            model, state, multipliers, udotMultipliers);
    // Check that accelerations calculated from Lagrange multipliers match
    // Simbody's accelerations.
    MACHINE_TEST(udotSimbody, udotMultipliers);
}

/// Create a torque-actuated double pendulum model. Each subtest will add to the
/// model the relevant constraint(s).
std::unique_ptr<Model> createDoublePendulumModel() {
    auto model = make_unique<Model>();
    model->setName("double_pendulum");

    using SimTK::Inertia;
    using SimTK::Vec3;

    // Create two links, each with a mass of 1 kg, center of mass at the body's
    // origin, and moments and products of inertia of zero.
    auto* b0 = new OpenSim::Body("b0", 1, Vec3(0), Inertia(1));
    model->addBody(b0);
    auto* b1 = new OpenSim::Body("b1", 1, Vec3(0), Inertia(1));
    model->addBody(b1);

    // Add station representing the model end-effector.
    auto* endeff = new Station(*b1, Vec3(0));
    endeff->setName("endeff");
    model->addComponent(endeff);

    // Connect the bodies with pin joints. Assume each body is 1 m long.
    auto* j0 = new PinJoint("j0", model->getGround(), Vec3(0), Vec3(0), *b0,
            Vec3(-1, 0, 0), Vec3(0));
    auto& q0 = j0->updCoordinate();
    q0.setName("q0");
    q0.setDefaultValue(0);
    auto* j1 = new PinJoint(
            "j1", *b0, Vec3(0), Vec3(0), *b1, Vec3(-1, 0, 0), Vec3(0));
    auto& q1 = j1->updCoordinate();
    q1.setName("q1");
    q1.setDefaultValue(SimTK::Pi);
    model->addJoint(j0);
    model->addJoint(j1);

    // Add coordinate actuators.
    auto* tau0 = new CoordinateActuator();
    tau0->setCoordinate(&j0->updCoordinate());
    tau0->setName("tau0");
    tau0->setOptimalForce(1);
    model->addComponent(tau0);
    auto* tau1 = new CoordinateActuator();
    tau1->setCoordinate(&j1->updCoordinate());
    tau1->setName("tau1");
    tau1->setOptimalForce(1);
    model->addComponent(tau1);

    // Add display geometry.
    Ellipsoid bodyGeometry(0.5, 0.1, 0.1);
    SimTK::Transform transform(SimTK::Vec3(-0.5, 0, 0));
    auto* b0Center = new PhysicalOffsetFrame("b0_center", *b0, transform);
    b0->addComponent(b0Center);
    b0Center->attachGeometry(bodyGeometry.clone());
    auto* b1Center = new PhysicalOffsetFrame("b1_center", *b1, transform);
    b1->addComponent(b1Center);
    b1Center->attachGeometry(bodyGeometry.clone());

    return model;
}

/// Run a forward simulation using controls from an OCP solution and compare the
/// state trajectories.
MocoIterate runForwardSimulation(
        Model model, const MocoSolution& solution, const double& tol) {

    // Get actuator names.
    model.initSystem();
    OpenSim::Array<std::string> actuNames;
    const auto modelPath = model.getAbsolutePath();
    for (const auto& actu : model.getComponentList<Actuator>()) {
        actuNames.append(actu.getAbsolutePathString());
    }

    // Add prescribed controllers to actuators in the model, where the control
    // functions are splined versions of the actuator controls from the OCP
    // solution.
    const SimTK::Vector& time = solution.getTime();
    auto* controller = new PrescribedController();
    controller->setName("prescribed_controller");
    for (int i = 0; i < actuNames.size(); ++i) {
        const auto control = solution.getControl(actuNames[i]);
        auto* controlFunction =
                new GCVSpline(5, time.nrow(), &time[0], &control[0]);
        const auto& actu = model.getComponent<Actuator>(actuNames[i]);
        controller->addActuator(actu);
        controller->prescribeControlForActuator(
                actu.getName(), controlFunction);
    }
    model.addController(controller);

    // Add states reporter to the model.
    auto* statesRep = new StatesTrajectoryReporter();
    statesRep->setName("states_reporter");
    statesRep->set_report_time_interval(0.001);
    model.addComponent(statesRep);

    // Add a TableReporter to collect the controls.
    auto* controlsRep = new TableReporter();
    for (int i = 0; i < actuNames.size(); ++i) {
        controlsRep->addToReport(
                model.getComponent(actuNames[i]).getOutput("actuation"),
                actuNames[i]);
    }
    model.addComponent(controlsRep);

    // Simulate!
    SimTK::State state = model.initSystem();
    state.setTime(time[0]);
    Manager manager(model);
    manager.getIntegrator().setAccuracy(1e-9);
    manager.initialize(state);
    state = manager.integrate(time[time.size() - 1]);

    // Export results from states reporter to a TimeSeries Table
    TimeSeriesTable states;
    states = statesRep->getStates().exportToTable(model);

    TimeSeriesTable controls;
    controls = controlsRep->getTable();

    // Create a MocoIterate to facilitate states trajectory comparison (with
    // dummy data for the multipliers, which we'll ignore).
    const auto& statesTimes = states.getIndependentColumn();
    SimTK::Vector timeVec((int)statesTimes.size(), statesTimes.data(), true);
    auto forwardSolution = MocoIterate(timeVec, states.getColumnLabels(),
            controls.getColumnLabels(), states.getColumnLabels(), {},
            states.getMatrix(), controls.getMatrix(), states.getMatrix(),
            SimTK::RowVector(0));

    // Compare controls between foward simulation and OCP solution. These
    // should match very closely, since the foward simulation controls are
    // created from splines of the OCP solution controls
    SimTK_TEST_EQ_TOL(solution.compareContinuousVariablesRMS(
                              forwardSolution, {{"controls", {}}}),
            0, 1e-9);

    // Compare states trajectory between forward simulation and OCP solution.
    // The states trajectory may not match as well as the controls.
    SimTK_TEST_EQ_TOL(solution.compareContinuousVariablesRMS(
                              forwardSolution, {{"states", {}}}),
            0, tol);

    return forwardSolution;
}

/// Direct collocation subtests.
/// ----------------------------

/// Solve an optimal control problem where a double pendulum must reach a
/// specified final configuration while subject to a constraint that its
/// end-effector must lie on a vertical line through the origin and minimize
/// control effort.
template <typename TestType>
void testDoublePendulumPointOnLine(
        bool enforce_constraint_derivatives, std::string dynamics_mode) {
    MocoTool moco;
    moco.setName("double_pendulum_point_on_line");
    MocoProblem& mp = moco.updProblem();
    // Create double pendulum model and add the point-on-line constraint. The
    // constraint consists of a vertical line in the y-direction (defined in
    // ground) and the model end-effector point (the origin of body "b1").
    auto model = createDoublePendulumModel();
    const Body& b1 = model->getBodySet().get("b1");
    const Station& endeff = model->getComponent<Station>("endeff");

    PointOnLineConstraint* constraint =
            new PointOnLineConstraint(model->getGround(), Vec3(0, 1, 0),
                    Vec3(0), b1, endeff.get_location());
    model->addConstraint(constraint);
    model->finalizeConnections();
    mp.setModelCopy(*model);

    mp.setTimeBounds(0, 1);
    // Coordinate value state boundary conditions are consistent with the
    // point-on-line constraint.
    const double theta_i = 0.5;
    const double theta_f = SimTK::Pi / 2;
    mp.setStateInfo("/jointset/j0/q0/value", {-10, 10}, theta_i, theta_f);
    mp.setStateInfo("/jointset/j0/q0/speed", {-50, 50});
    mp.setStateInfo("/jointset/j1/q1/value", {-10, 10}, SimTK::Pi - 2 * theta_i,
            SimTK::Pi - 2 * theta_f);
    mp.setStateInfo("/jointset/j1/q1/speed", {-50, 50});
    mp.setControlInfo("/tau0", {-100, 100});
    mp.setControlInfo("/tau1", {-100, 100});

    mp.addCost<MocoControlCost>();

    auto& ms = moco.initSolver<TestType>();
    ms.set_num_mesh_points(10);
    ms.set_verbosity(2);
    ms.set_optim_solver("ipopt");
    ms.set_optim_convergence_tolerance(1e-3);
    ms.set_transcription_scheme("hermite-simpson");
    ms.set_enforce_constraint_derivatives(enforce_constraint_derivatives);
    ms.set_minimize_lagrange_multipliers(true);
    ms.set_lagrange_multiplier_weight(10);
    ms.set_dynamics_mode(dynamics_mode);
    ms.setGuess("bounds");

    MocoSolution solution = moco.solve();
    solution.write("testConstraints_testDoublePendulumPointOnLine.sto");
    // moco.visualize(solution);

    model->initSystem();
    StatesTrajectory states = solution.exportToStatesTrajectory(mp);
    for (int i = 0; i < (int)states.getSize(); ++i) {
        const auto& s = states.get(i);
        model->realizePosition(s);
        const SimTK::Vec3& loc = endeff.getLocationInGround(s);

        // The end-effector should not have moved in the x- or z-directions.
        // If using Hermite-Simpson, only check on the mesh interval endpoints,
        // where the path constraint is enforced.
        if (ms.get_transcription_scheme() == "hermite-simpson" && !(i % 2)) {
            SimTK_TEST_EQ_TOL(loc[0], 0, 1e-6);
            SimTK_TEST_EQ_TOL(loc[2], 0, 1e-6);
        }
    }

    // Run a forward simulation using the solution controls in prescribed
    // controllers for the model actuators and see if we get the correct states
    // trajectory back.
    runForwardSimulation(*model, solution, 2);
}

/// Solve an optimal control problem where a double pendulum must reach a
/// specified final configuration while subject to a constraint that couples
/// its two coordinates together via a linear relationship and minimizing
/// control effort.
template <typename SolverType>
void testDoublePendulumCoordinateCoupler(MocoSolution& solution,
        bool enforce_constraint_derivatives, std::string dynamics_mode) {
    std::cout.rdbuf(LogManager::cout.rdbuf());
    std::cerr.rdbuf(LogManager::cerr.rdbuf());
    MocoTool moco;
    moco.setName("double_pendulum_coordinate_coupler");

    // Create double pendulum model and add the coordinate coupler constraint.
    auto model = createDoublePendulumModel();
    const Coordinate& q0 = model->getCoordinateSet().get("q0");
    const Coordinate& q1 = model->getCoordinateSet().get("q1");
    CoordinateCouplerConstraint* constraint = new CoordinateCouplerConstraint();
    Array<std::string> indepCoordNames;
    indepCoordNames.append("q0");
    constraint->setIndependentCoordinateNames(indepCoordNames);
    constraint->setDependentCoordinateName("q1");
    // Represented by the following equation,
    //      q1 = m*q0 + b
    // this linear function couples the two model coordinates such that given
    // the boundary conditions for q0 from testDoublePendulumPointOnLine, the
    // same boundary conditions for q1 should be achieved without imposing
    // bounds for this coordinate.
    const SimTK::Real m = -2;
    const SimTK::Real b = SimTK::Pi;
    LinearFunction linFunc(m, b);
    // Avoid CoordinateCoupler::setFunction(const Function&); it has a leak.
    constraint->setFunction(&linFunc);
    model->addConstraint(constraint);
    model->finalizeConnections();

    MocoProblem& mp = moco.updProblem();
    mp.setModelCopy(*model);
    mp.setTimeBounds(0, 1);
    // Boundary conditions are only enforced for the first coordinate, so we can
    // test that the second coordinate is properly coupled.
    mp.setStateInfo("/jointset/j0/q0/value", {-10, 10}, 0, SimTK::Pi / 2);
    mp.setStateInfo("/jointset/j0/q0/speed", {-50, 50}, 0, 0);
    mp.setStateInfo("/jointset/j1/q1/value", {-10, 10});
    mp.setStateInfo("/jointset/j1/q1/speed", {-50, 50}, 0, 0);
    mp.setControlInfo("/tau0", {-100, 100});
    mp.setControlInfo("/tau1", {-100, 100});
    mp.addCost<MocoControlCost>();

    auto& ms = moco.initSolver<SolverType>();
    ms.set_num_mesh_points(20);
    ms.set_verbosity(2);
    ms.set_optim_solver("ipopt");
    ms.set_optim_convergence_tolerance(1e-3);
    ms.set_transcription_scheme("hermite-simpson");
    ms.set_enforce_constraint_derivatives(enforce_constraint_derivatives);
    ms.set_minimize_lagrange_multipliers(true);
    ms.set_lagrange_multiplier_weight(10);
    ms.set_dynamics_mode(dynamics_mode);
    ms.setGuess("bounds");

    solution = moco.solve();
    solution.write("testConstraints_testDoublePendulumCoordinateCoupler.sto");
    // moco.visualize(solution);

    model->initSystem();
    StatesTrajectory states = solution.exportToStatesTrajectory(mp);
    for (int i = 0; i < (int)states.getSize(); ++i) {
        const auto& s = states.get(i);
        model->realizePosition(s);

        // The coordinates should be coupled according to the linear function
        // described above. If using Hermite-Simpson, only check on the mesh
        // interval endpoints, where the path constraint is enforced.
        if (ms.get_transcription_scheme() == "hermite-simpson" && !(i % 2)) {
            SimTK_TEST_EQ_TOL(q1.getValue(s), m * q0.getValue(s) + b, 1e-6);
        }
    }

    // Run a forward simulation using the solution controls in prescribed
    // controllers for the model actuators and see if we get the correct states
    // trajectory back.
    runForwardSimulation(*model, solution, 1e-1);
}

/// Solve an optimal control problem where a double pendulum must follow a
/// prescribed motion based on the previous test case (see
/// testDoublePendulumCoordinateCoupler).
template <typename SolverType>
void testDoublePendulumPrescribedMotion(MocoSolution& couplerSolution,
        bool enforce_constraint_derivatives, std::string dynamics_mode) {
    MocoTool moco;
    moco.setName("double_pendulum_prescribed_motion");
    MocoProblem& mp = moco.updProblem();

    // Create double pendulum model.
    auto model = createDoublePendulumModel();
    // Create a spline set for the model states from the previous solution. We
    // need to call initSystem() and set the model here in order to convert the
    // solution from the previous problem to a StatesTrajectory.
    model->initSystem();
    mp.setModelCopy(*model);

    TimeSeriesTable statesTrajCoupler =
            couplerSolution.exportToStatesTrajectory(mp).exportToTable(*model);
    GCVSplineSet statesSpline(statesTrajCoupler);

    // Apply the prescribed motion constraints.
    Coordinate& q0 = model->updJointSet().get("j0").updCoordinate();
    q0.setPrescribedFunction(statesSpline.get("/jointset/j0/q0/value"));
    q0.setDefaultIsPrescribed(true);
    Coordinate& q1 = model->updJointSet().get("j1").updCoordinate();
    q1.setPrescribedFunction(statesSpline.get("/jointset/j1/q1/value"));
    q1.setDefaultIsPrescribed(true);
    // Set the model again after implementing the constraints.
    mp.setModelCopy(*model);

    mp.setTimeBounds(0, 1);
    // No bounds here, since the problem is already highly constrained by the
    // prescribed motion constraints on the coordinates.
    mp.setStateInfo("/jointset/j0/q0/value", {-10, 10});
    mp.setStateInfo("/jointset/j0/q0/speed", {-50, 50});
    mp.setStateInfo("/jointset/j1/q1/value", {-10, 10});
    mp.setStateInfo("/jointset/j1/q1/speed", {-50, 50});
    mp.setControlInfo("/tau0", {-100, 100});
    mp.setControlInfo("/tau1", {-100, 100});

    mp.addCost<MocoControlCost>();

    auto& ms = moco.initSolver<SolverType>();
    ms.set_num_mesh_points(20);
    ms.set_verbosity(2);
    ms.set_optim_solver("ipopt");
    ms.set_optim_convergence_tolerance(1e-3);
    ms.set_transcription_scheme("hermite-simpson");
    ms.set_enforce_constraint_derivatives(enforce_constraint_derivatives);
    ms.set_minimize_lagrange_multipliers(true);
    ms.set_lagrange_multiplier_weight(10);
    ms.set_dynamics_mode(dynamics_mode);

    // Set guess based on coupler solution trajectory.
    MocoIterate guess(ms.createGuess("bounds"));
    guess.setStatesTrajectory(statesTrajCoupler);
    ms.setGuess(guess);

    MocoSolution solution = moco.solve();
    solution.write("testConstraints_testDoublePendulumPrescribedMotion.sto");
    // moco.visualize(solution);

    // Create a TimeSeriesTable containing the splined state data from
    // testDoublePendulumCoordinateCoupler. Since this splined data could be
    // somewhat different from the coordinate coupler OCP solution, we use this
    // to create a direct comparison between the prescribed motion OCP solution
    // states and exactly what the PrescribedMotion constraints should be
    // enforcing.
    auto statesTraj = solution.exportToStatesTrajectory(mp);
    // Initialize data structures to use in the TimeSeriesTable
    // convenience constructor.
    std::vector<double> indVec((int)statesTraj.getSize());
    SimTK::Matrix depData(
            (int)statesTraj.getSize(), (int)solution.getStateNames().size());
    Vector timeVec(1);
    for (int i = 0; i < (int)statesTraj.getSize(); ++i) {
        const auto& s = statesTraj.get(i);
        const SimTK::Real& time = s.getTime();
        indVec[i] = time;
        timeVec.updElt(0, 0) = time;
        depData.set(i, 0,
                statesSpline.get("/jointset/j0/q0/value").calcValue(timeVec));
        depData.set(i, 1,
                statesSpline.get("/jointset/j1/q1/value").calcValue(timeVec));
        // The values for the speed states are created from the spline
        // derivative values.
        depData.set(i, 2,
                statesSpline.get("/jointset/j0/q0/value")
                        .calcDerivative({0}, timeVec));
        depData.set(i, 3,
                statesSpline.get("/jointset/j1/q1/value")
                        .calcDerivative({0}, timeVec));
    }
    TimeSeriesTable splineStateValues(
            indVec, depData, solution.getStateNames());

    // Create a MocoIterate containing the splined state values. The splined
    // state values are also set for the controls and adjuncts as dummy data.
    const auto& statesTimes = splineStateValues.getIndependentColumn();
    SimTK::Vector time((int)statesTimes.size(), statesTimes.data(), true);
    auto mocoIterSpline = MocoIterate(time, splineStateValues.getColumnLabels(),
            splineStateValues.getColumnLabels(),
            splineStateValues.getColumnLabels(), {},
            splineStateValues.getMatrix(), splineStateValues.getMatrix(),
            splineStateValues.getMatrix(), SimTK::RowVector(0));

    // Only compare the position-level values between the current solution
    // states and the states from the previous test (original and splined).
    // These should match well, since position-level values are enforced
    // directly via a path constraint in the current problem formulation (see
    // MocoTropterSolver for details).

    SimTK_TEST_EQ_TOL(solution.compareContinuousVariablesRMS(mocoIterSpline,
                              {{"states", {"/jointset/j0/q0/value",
                                                  "/jointset/j1/q1/value"}}}),
            0, 1e-3);
    SimTK_TEST_EQ_TOL(solution.compareContinuousVariablesRMS(couplerSolution,
                              {{"states", {"/jointset/j0/q0/value",
                                                  "/jointset/j1/q1/value"}}}),
            0, 1e-3);
    // Only compare the velocity-level values between the current solution
    // states and the states from the previous test (original and splined).
    // These won't match as well as the position-level values, since velocity-
    // level errors are not enforced in the current problem formulation.
<<<<<<< HEAD
    SimTK_TEST_EQ_TOL(solution.compareContinuousVariablesRMS(mocoIterSpline,
                              {{"states", {"/jointset/j0/q0/speed",
                                                  "/jointset/j1/q1/speed"}}}),
            0, 1e-1);
    SimTK_TEST_EQ_TOL(solution.compareContinuousVariablesRMS(couplerSolution,
                              {{"states", {"/jointset/j0/q0/speed",
                                                  "/jointset/j1/q1/speed"}}}),
=======
    SimTK_TEST_EQ_TOL(
            solution.compareContinuousVariablesRMS(mocoIterSpline,
                    {{"states", {"/jointset/j0/q0/speed", "/jointset/j1/q1/speed"}}}),
            0, 1e-1);
    SimTK_TEST_EQ_TOL(
            solution.compareContinuousVariablesRMS(couplerSolution,
                    {{"states", {"/jointset/j0/q0/speed", "/jointset/j1/q1/speed"}}}),
>>>>>>> 39a418cb
            0, 1e-1);
    // Compare only the actuator controls. These match worse compared to the
    // velocity-level states. It is currently unclear to what extent this is
    // related to velocity-level states not matching well or the how the model
    // constraints are enforced in the current formulation.
    SimTK_TEST_EQ_TOL(solution.compareContinuousVariablesRMS(couplerSolution,
<<<<<<< HEAD
                              {{"controls", {"/tau0", "/tau1"}}}),
=======
            {{"controls", {"/tau0", "/tau1"}}}),
>>>>>>> 39a418cb
            0, 5);

    // Run a forward simulation using the solution controls in prescribed
    // controllers for the model actuators and see if we get the correct states
    // trajectory back.
    runForwardSimulation(*model, solution, 1e-1);
}

TEMPLATE_TEST_CASE("DoublePendulum with and without constraint derivatives",
        "[explicit]", MocoTropterSolver, MocoCasADiSolver) {
    // TODO test tolerances can be improved significantly by not including
    // Hermite-Simpson midpoint values in comparisons.
    SECTION("DoublePendulum without constraint derivatives") {
        MocoSolution couplerSol;
        testDoublePendulumCoordinateCoupler<TestType>(
                couplerSol, false, "explicit");
        testDoublePendulumPrescribedMotion<TestType>(
                couplerSol, false, "explicit");
    }

    SECTION("DoublePendulum with constraint derivatives") {
        MocoSolution couplerSol;
        testDoublePendulumCoordinateCoupler<TestType>(
                couplerSol, true, "explicit");
        testDoublePendulumPrescribedMotion<TestType>(
                couplerSol, true, "explicit");
    }
}

TEST_CASE("DoublePendulum with and without constraint derivatives",
        "[implicit]") {
    // TODO test tolerances can be improved significantly by not including
    // Hermite-Simpson midpoint values in comparisons.
    SECTION("DoublePendulum without constraint derivatives") {
        MocoSolution couplerSol;
        testDoublePendulumCoordinateCoupler<MocoCasADiSolver>(
                couplerSol, false, "implicit");
        testDoublePendulumPrescribedMotion<MocoCasADiSolver>(
                couplerSol, false, "implicit");
    }

    SECTION("DoublePendulum with constraint derivatives") {
        MocoSolution couplerSol;
        testDoublePendulumCoordinateCoupler<MocoCasADiSolver>(
                couplerSol, true, "implicit");
        testDoublePendulumPrescribedMotion<MocoCasADiSolver>(
                couplerSol, true, "implicit");
    }
}

TEMPLATE_TEST_CASE("DoublePendulumPointOnLine without constraint derivatives",
        "[explicit]", MocoTropterSolver, MocoCasADiSolver) {
    testDoublePendulumPointOnLine<TestType>(false, "explicit");
}

TEMPLATE_TEST_CASE("DoublePendulumPointOnLine with constraint derivatives",
        "[explicit]", MocoTropterSolver, MocoCasADiSolver) {
    testDoublePendulumPointOnLine<TestType>(true, "explicit");
}

TEST_CASE("DoublePendulumPointOnLine without constraint derivatives",
        "[implicit]") {
    testDoublePendulumPointOnLine<MocoCasADiSolver>(false, "implicit");
}

TEST_CASE(
        "DoublePendulumPointOnLine with constraint derivatives", "[implicit]") {
    testDoublePendulumPointOnLine<MocoCasADiSolver>(true, "implicit");
}

class EqualControlConstraint : public MocoPathConstraint {
    OpenSim_DECLARE_CONCRETE_OBJECT(EqualControlConstraint, MocoPathConstraint);

protected:
    void initializeOnModelImpl(const Model& model) const override {
        // Make sure the model generates a state object with the two controls we
        // expect, no more and no less.
        const auto state = model.getWorkingState();
        model.realizeVelocity(state);
        OPENSIM_THROW_IF(model.getControls(state).size() != 2, Exception,
                "State has incorrect number of controls (two expected).");

        // There is only constraint equation: match the two model controls.
        setNumEquations(1);
    }
    void calcPathConstraintErrorsImpl(
            const SimTK::State& state, SimTK::Vector& errors) const override {
        getModel().realizeVelocity(state);

        const auto& controls = getModel().getControls(state);
        // In the problem below, the actuators are bilateral and act in
        // opposite directions, so we use addition to create the residual here.
        errors[0] = abs(controls[1]) - abs(controls[0]);
    }
};

/// Solve an optimal control problem where a double pendulum must reach a
/// specified final configuration while subject to a constraint that its
/// actuators must produce an equal control trajectory.
TEMPLATE_TEST_CASE(
        "DoublePendulumEqualControl", "", MocoTropterSolver, MocoCasADiSolver) {
    OpenSim::Object::registerType(EqualControlConstraint());
    MocoTool moco;
    moco.setName("double_pendulum_equal_control");
    MocoProblem& mp = moco.updProblem();
    auto model = createDoublePendulumModel();
    model->finalizeConnections();
    mp.setModelCopy(*model);

    auto* equalControlConstraint =
            mp.addPathConstraint<EqualControlConstraint>();
    MocoConstraintInfo cInfo;
    cInfo.setBounds(std::vector<MocoBounds>(1, {0, 0}));
    equalControlConstraint->setConstraintInfo(cInfo);

    mp.setTimeBounds(0, 1);
    // Coordinate value state boundary conditions are consistent with the
    // point-on-line constraint and should require the model to "unfold" itself.
    mp.setStateInfo("/jointset/j0/q0/value", {-10, 10}, 0, SimTK::Pi / 2);
    mp.setStateInfo("/jointset/j0/q0/speed", {-50, 50});
    mp.setStateInfo("/jointset/j1/q1/value", {-10, 10}, SimTK::Pi, 0);
    mp.setStateInfo("/jointset/j1/q1/speed", {-50, 50});
    mp.setControlInfo("/tau0", {-100, 100});
    mp.setControlInfo("/tau1", {-100, 100});

    mp.addCost<MocoControlCost>();

    auto& ms = moco.initSolver<TestType>();
    ms.set_num_mesh_points(25);
    ms.set_verbosity(2);
    ms.set_optim_solver("ipopt");
    ms.set_optim_convergence_tolerance(1e-3);
    ms.setGuess("bounds");

    MocoSolution solution = moco.solve();
    solution.write("testConstraints_testDoublePendulumEqualControl.sto");
    // moco.visualize(solution);

    const auto& control_tau0 = solution.getControl("/tau0");
    const auto& control_tau1 = solution.getControl("/tau1");
    const auto& control_res = control_tau1.abs() - control_tau0.abs();

    SimTK_TEST_EQ_TOL(control_res.normRMS(), 0, 1e-6);

    // Run a forward simulation using the solution controls in prescribed
    // controllers for the model actuators and see if we get the correct states
    // trajectory back.
    // TODO why does the forward solution match so poorly here?
    MocoIterate forwardSolution = runForwardSimulation(*model, solution, 2);
    // moco.visualize(forwardSolution);

    // Test de/serialization.
    // ======================
    std::string setup_fname =
            "testConstraints_testDoublePendulumEqualControl.omoco";
    moco.print(setup_fname);
    MocoSolution solutionDeserialized;
    MocoTool mocoDeserialize(setup_fname);
    solutionDeserialized = mocoDeserialize.solve();
    SimTK_TEST(solution.isNumericallyEqual(solutionDeserialized));
}

// This problem is a point mass welded to ground, with gravity. We are
// solving for the mass that allows the point mass to obey the constraint
// of staying in place. This checks that the parameters are applied to both
// ModelBase and ModelDisabledConstraints.
TEMPLATE_TEST_CASE(
        "Parameters are set properly for Base and DisabledConstraints", "",
        MocoTropterSolver /*, too damn slow: MocoCasADiSolver*/) {
    std::cout.rdbuf(LogManager::cout.rdbuf());
    std::cerr.rdbuf(LogManager::cerr.rdbuf());
    Model model;
    auto* body = new Body("b", 0.7, SimTK::Vec3(0), SimTK::Inertia(1));
    model.addBody(body);

    auto* joint = new FreeJoint("j", model.getGround(), *body);
    model.addJoint(joint);

    auto* constraint = new WeldConstraint("weld", model.getGround(),
            SimTK::Transform(), *body, SimTK::Transform());
    model.addConstraint(constraint);
    model.finalizeConnections();

    MocoTool moco;
    auto& problem = moco.updProblem();
    problem.setModelCopy(model);
    problem.setTimeBounds(0, 1);
    problem.addParameter("mass", "/bodyset/b", "mass", MocoBounds(0.5, 1.5));
    auto& solver = moco.initSolver<TestType>();
    solver.set_num_mesh_points(10);
    solver.set_enforce_constraint_derivatives(true);
    solver.set_transcription_scheme("hermite-simpson");
    MocoSolution solution = moco.solve();
    CHECK(solution.getParameter("mass") == Approx(1.0).epsilon(1e-4));
}

class MocoJointReactionComponentCost : public MocoCost {
    OpenSim_DECLARE_CONCRETE_OBJECT(MocoJointReactionComponentCost, MocoCost);

public:
    void calcIntegralCostImpl(
            const SimTK::State& state, double& integrand) const override {
        getModel().realizeAcceleration(state);
        const auto& joint = getModel().getComponent<Joint>("jointset/j1");
        // Minus sign since we are maximizng.
        integrand = -joint.calcReactionOnChildExpressedInGround(state)[0][0];
    }
};

template <typename TestType>
void testDoublePendulumPointOnLineJointReaction(
        bool enforce_constraint_derivatives, std::string dynamics_mode) {
    MocoTool moco;
    moco.setName("double_pendulum_point_on_line");
    MocoProblem& mp = moco.updProblem();
    // Create double pendulum model and add the point-on-line constraint. The
    // constraint consists of a vertical line in the y-direction (defined in
    // ground) and the model end-effector point (the origin of body "b1").
    // TODO: Choose a function with acceleration to ensure that accelerations
    // are propagated successfully.
    const auto pi = SimTK::Pi;
    auto model = createDoublePendulumModel();
    model->updCoordinateSet().get("q0").setPrescribedFunction(
            Constant(0.25 * pi));
    model->updCoordinateSet().get("q0").setDefaultIsPrescribed(true);
    model->updCoordinateSet().get("q1").setPrescribedFunction(
            Constant(0.5 * pi));
    model->updCoordinateSet().get("q1").setDefaultIsPrescribed(true);

    const Station& endeff = model->getComponent<Station>("endeff");
    auto* actuator = new PointActuator("b1");
    actuator->setName("push");
    actuator->set_point(endeff.get_location());
    actuator->set_point_is_global(false);
    actuator->set_direction(Vec3(0, 0, -1));
    actuator->set_force_is_global(true);
    model->addComponent(actuator);

    model->finalizeConnections();
    mp.setModelCopy(*model);

    mp.setTimeBounds(0, 1);
    mp.setStateInfo("/jointset/j0/q0/value", {-0.6 * pi, 0.6 * pi});
    mp.setStateInfo("/jointset/j0/q0/speed", {-10, 10});
    mp.setStateInfo("/jointset/j1/q1/value", {0, pi});
    mp.setStateInfo("/jointset/j1/q1/speed", {-10, 10});
    mp.setControlInfo("/tau0", {-20, 20});
    mp.setControlInfo("/tau1", {-20, 20});
    mp.setControlInfo("/push", {-20, 20});

    // This cost tries to *maximize* joint j1's reaction torque in the
    // x-direction, which should cause the actuator "push" to hit its upper
    // bound.
    mp.addCost<MocoJointReactionComponentCost>();

    auto& ms = moco.initSolver<TestType>();
    int N = 5;
    ms.set_num_mesh_points(N);
    ms.set_verbosity(2);
    ms.set_optim_solver("ipopt");
    ms.set_optim_convergence_tolerance(1e-3);
    ms.set_transcription_scheme("hermite-simpson");
    ms.set_enforce_constraint_derivatives(enforce_constraint_derivatives);
    ms.set_minimize_lagrange_multipliers(true);
    ms.set_lagrange_multiplier_weight(10);
    ms.set_dynamics_mode(dynamics_mode);
    ms.setGuess("bounds");

    MocoSolution solution = moco.solve().unseal();
    solution.write(
            "testConstraints_testDoublePendulumPointOnLineJointReaction.sto");

    // Check that the actuator "push" is hitting its upper bound.
    CHECK(solution.getControl("/push")[0] == Approx(20).epsilon(1e-4));
    // Check that j1's x-direction reaction torque (the only objective term)
    // is the proper value.
    CHECK(solution.getObjective() == Approx(-1. / sqrt(2) * 20).epsilon(1e-2));
}

TEMPLATE_TEST_CASE(
        "DoublePendulumPointOnLineJointReaction with constraint derivatives",
        "[explicit]", MocoTropterSolver, MocoCasADiSolver) {
    testDoublePendulumPointOnLineJointReaction<TestType>(true, "explicit");
}

TEMPLATE_TEST_CASE("DoublePendulumPointOnLineJointReaction implicit with "
                   "constraint derivatives",
        "[implicit]", MocoCasADiSolver) {
    testDoublePendulumPointOnLineJointReaction<TestType>(true, "implicit");
}

TEST_CASE("Multipliers are correct", "") {
    std::cout.rdbuf(LogManager::cout.rdbuf());
    std::cerr.rdbuf(LogManager::cerr.rdbuf());
    SECTION("Body welded to ground") {
        auto dynamics_mode = GENERATE(as<std::string>{}, "implicit", "explicit");

        Model model;
        const double mass = 1.3169;
        auto* body = new Body("body", mass, SimTK::Vec3(0), SimTK::Inertia(1));
        model.addBody(body);

        auto* joint = new FreeJoint("joint", model.getGround(), *body);
        model.addJoint(joint);

        auto* constr = new WeldConstraint("constraint", model.getGround(),
                SimTK::Transform(), *body, SimTK::Transform());
        model.addConstraint(constr);
        model.finalizeConnections();


        MocoTool moco;
        auto& problem = moco.updProblem();
        problem.setModelCopy(model);

        problem.setTimeBounds(0, 0.5);

        auto& solver = moco.initCasADiSolver();
        solver.set_num_mesh_points(5);
        solver.set_dynamics_mode(dynamics_mode);
        solver.set_transcription_scheme("hermite-simpson");
        solver.set_enforce_constraint_derivatives(true);

        MocoSolution solution = moco.solve();

        // Constraints 0 through 5 are the locks for the 6 DOFs.
        const auto MX = solution.getMultiplier("lambda_cid6_p0");
        SimTK::Vector zero(MX);
        zero.setToZero();
        OpenSim_CHECK_MATRIX_TOL(MX, zero, 1e-5);
        const auto MY = solution.getMultiplier("lambda_cid6_p1");
        OpenSim_CHECK_MATRIX_TOL(MY, zero, 1e-5);
        const auto MZ = solution.getMultiplier("lambda_cid6_p2");
        OpenSim_CHECK_MATRIX_TOL(MZ, zero, 1e-5);
        const auto FX = solution.getMultiplier("lambda_cid6_p3");
        OpenSim_CHECK_MATRIX_TOL(FX, zero, 1e-5);
        const auto FY = solution.getMultiplier("lambda_cid6_p4");
        SimTK::Vector g(zero.size(), model.get_gravity()[1]);
        OpenSim_CHECK_MATRIX_TOL(FY, mass * g, 1e-5);
        const auto FZ = solution.getMultiplier("lambda_cid6_p5");
        OpenSim_CHECK_MATRIX_TOL(FZ, zero, 1e-5);
    }

    // This problem is a point mass constrained to the line 0 = x - y.
    // constraint Jacobian G is [1, -1].
    //      m xdd + G(0) * lambda = Fx  -> m xdd + lambda = Fx
    //      m ydd + G(1) * lambda = Fy  -> m ydd - lambda = Fy
    // Since xdd = ydd, we have:
    //      lambda = 0.5 * (Fx - Fy).
    // This test ensures that the multiplier has the correct value.
    SECTION("Planar point mass with CoordinateCouplerConstraint") {

        auto dynamics_mode = GENERATE(as<std::string>{}, "implicit", "explicit");

        Model model = ModelFactory::createPlanarPointMass();
        model.set_gravity(Vec3(0));
        CoordinateCouplerConstraint* constraint =
                new CoordinateCouplerConstraint();
        Array<std::string> names;
        names.append("tx");
        constraint->setIndependentCoordinateNames(names);
        constraint->setDependentCoordinateName("ty");
        LinearFunction func(1.0, 0.0);
        constraint->setFunction(func);
        model.addConstraint(constraint);

        model.finalizeConnections();

        MocoTool moco;
        auto& problem = moco.updProblem();
        problem.setModelCopy(model);

        problem.setTimeBounds(0, 1);
        problem.setStateInfo("/jointset/tx/tx/value", {-5, 5}, 0, 3);
        problem.setStateInfo("/jointset/tx/tx/speed", {-5, 5}, 0, 0);
        problem.setControlInfo("/forceset/force_x", 0.5);

        problem.addCost<MocoControlCost>();

        auto& solver = moco.initCasADiSolver();
        solver.set_num_mesh_points(10);
        solver.set_dynamics_mode(dynamics_mode);
        solver.set_transcription_scheme("hermite-simpson");
        solver.set_enforce_constraint_derivatives(true);
        MocoSolution solution = moco.solve();
        const auto Fx = solution.getControl("/forceset/force_x");
        const auto Fy = solution.getControl("/forceset/force_y");
        const auto lambda = solution.getMultiplier("lambda_cid2_p0");

        OpenSim_CHECK_MATRIX_TOL(lambda, 0.5 * (Fx - Fy), 1e-5);
    }
}

// Ensure that we correctly handle the combination of prescribed kinematics
// (PositionMotion) and kinematic constraints. This test is similar to the one
// above except that we prescribe motions for tx and ty.
TEST_CASE("Prescribed kinematics with kinematic constraints", "") {
    std::cout.rdbuf(LogManager::cout.rdbuf());
    std::cerr.rdbuf(LogManager::cerr.rdbuf());
    Model model = ModelFactory::createPlanarPointMass();
    model.set_gravity(Vec3(0));
    CoordinateCouplerConstraint* constraint = new CoordinateCouplerConstraint();
    Array<std::string> names;
    names.append("tx");
    constraint->setIndependentCoordinateNames(names);
    constraint->setDependentCoordinateName("ty");
    LinearFunction func(1.0, 0.0);
    constraint->setFunction(func);
    model.addConstraint(constraint);

    auto* posmot = new PositionMotion();
    Sine function = Sine(1.0, 1.0, 0, 1.0);
    posmot->setPositionForCoordinate(model.getCoordinateSet().get(0), function);
    posmot->setPositionForCoordinate(model.getCoordinateSet().get(1), function);
    model.addComponent(posmot);

    model.finalizeConnections();

    MocoTool moco;
    auto& problem = moco.updProblem();
    problem.setModelCopy(model);

    problem.setTimeBounds(0, 3);
    problem.setControlInfo("/forceset/force_x", 0.5);

    problem.addCost<MocoControlCost>();

    auto& solver = moco.initCasADiSolver();
    solver.set_num_mesh_points(10);
    solver.set_dynamics_mode("implicit");
    solver.set_transcription_scheme("hermite-simpson");
    solver.set_enforce_constraint_derivatives(true);
    MocoSolution solution = moco.solve();
    const auto Fx = solution.getControl("/forceset/force_x");
    const auto Fy = solution.getControl("/forceset/force_y");
    const auto lambda = solution.getMultiplier("lambda_cid2_p0");

    OpenSim_CHECK_MATRIX_TOL(lambda, 0.5 * (Fx - Fy), 1e-5);
}<|MERGE_RESOLUTION|>--- conflicted
+++ resolved
@@ -821,7 +821,6 @@
     // states and the states from the previous test (original and splined).
     // These won't match as well as the position-level values, since velocity-
     // level errors are not enforced in the current problem formulation.
-<<<<<<< HEAD
     SimTK_TEST_EQ_TOL(solution.compareContinuousVariablesRMS(mocoIterSpline,
                               {{"states", {"/jointset/j0/q0/speed",
                                                   "/jointset/j1/q1/speed"}}}),
@@ -829,26 +828,13 @@
     SimTK_TEST_EQ_TOL(solution.compareContinuousVariablesRMS(couplerSolution,
                               {{"states", {"/jointset/j0/q0/speed",
                                                   "/jointset/j1/q1/speed"}}}),
-=======
-    SimTK_TEST_EQ_TOL(
-            solution.compareContinuousVariablesRMS(mocoIterSpline,
-                    {{"states", {"/jointset/j0/q0/speed", "/jointset/j1/q1/speed"}}}),
-            0, 1e-1);
-    SimTK_TEST_EQ_TOL(
-            solution.compareContinuousVariablesRMS(couplerSolution,
-                    {{"states", {"/jointset/j0/q0/speed", "/jointset/j1/q1/speed"}}}),
->>>>>>> 39a418cb
             0, 1e-1);
     // Compare only the actuator controls. These match worse compared to the
     // velocity-level states. It is currently unclear to what extent this is
     // related to velocity-level states not matching well or the how the model
     // constraints are enforced in the current formulation.
     SimTK_TEST_EQ_TOL(solution.compareContinuousVariablesRMS(couplerSolution,
-<<<<<<< HEAD
-                              {{"controls", {"/tau0", "/tau1"}}}),
-=======
             {{"controls", {"/tau0", "/tau1"}}}),
->>>>>>> 39a418cb
             0, 5);
 
     // Run a forward simulation using the solution controls in prescribed
