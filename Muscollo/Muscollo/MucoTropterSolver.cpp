/* -------------------------------------------------------------------------- *
 * OpenSim Muscollo: MucoTropterSolver.cpp                                               *
 * -------------------------------------------------------------------------- *
 * Copyright (c) 2017 Stanford University and the Authors                     *
 *                                                                            *
 * Author(s): Christopher Dembia                                              *
 *                                                                            *
 * Licensed under the Apache License, Version 2.0 (the "License"); you may    *
 * not use this file except in compliance with the License. You may obtain a  *
 * copy of the License at http://www.apache.org/licenses/LICENSE-2.0          *
 *                                                                            *
 * Unless required by applicable law or agreed to in writing, software        *
 * distributed under the License is distributed on an "AS IS" BASIS,          *
 * WITHOUT WARRANTIES OR CONDITIONS OF ANY KIND, either express or implied.   *
 * See the License for the specific language governing permissions and        *
 * limitations under the License.                                             *
 * -------------------------------------------------------------------------- */
#include "MucoTropterSolver.h"
#include "MucoProblem.h"
#include "MuscolloUtilities.h"

#include <OpenSim/Simulation/Manager/Manager.h>

#include <tropter/tropter.h>

using namespace OpenSim;

using tropter::VectorX;

/// The map provides the index of each state variable in
/// SimTK::State::getY() from its each state variable path string.
std::vector<std::string> createStateVariableNamesInSystemOrder(
        const Model& model) {
    std::vector<std::string> svNamesInSysOrder;
    auto s = model.getWorkingState();
    const auto svNames = model.getStateVariableNames();
    s.updY() = 0;
    for (int iy = 0; iy < s.getNY(); ++iy) {
        s.updY()[iy] = SimTK::NaN;
        const auto svValues = model.getStateVariableValues(s);
        for (int isv = 0; isv < svNames.size(); ++isv) {
            if (SimTK::isNaN(svValues[isv])) {
                svNamesInSysOrder.push_back(svNames[isv]);
                s.updY()[iy] = 0;
                break;
            }
        }
    }
    SimTK_ASSERT2_ALWAYS((size_t)svNames.size() == svNamesInSysOrder.size(),
            "Expected to get %i state names but found %i.", svNames.size(),
            svNamesInSysOrder.size());
    return svNamesInSysOrder;
}

template <typename MucoIterateType, typename tropIterateType>
MucoIterateType convert(const tropIterateType& tropSol) {
    const auto& tropTime = tropSol.time;
    SimTK::Vector time((int)tropTime.size(), tropTime.data());
    const auto& state_names = tropSol.state_names;
    const auto& control_names = tropSol.control_names;
    const auto& parameter_names = tropSol.parameter_names;

    int numTimes = (int)time.size();
    int numStates = (int)state_names.size();
    int numControls = (int)control_names.size();
    int numParameters = (int)parameter_names.size();
    SimTK::Matrix states(numTimes, numStates);
    for (int itime = 0; itime < numTimes; ++itime) {
        for (int istate = 0; istate < numStates; ++istate) {
            states(itime, istate) = tropSol.states(istate, itime);
        }
    }
    SimTK::Matrix controls(numTimes, numControls);
    for (int itime = 0; itime < numTimes; ++itime) {
        for (int icontrol = 0; icontrol < numControls; ++icontrol) {
            controls(itime, icontrol) = tropSol.controls(icontrol, itime);
        }
    }
    SimTK::RowVector parameters(numParameters, tropSol.parameters.data());
    return {time, state_names, control_names, parameter_names, states, 
            controls, parameters};
}

MucoSolution convert(const tropter::Solution& tropSol) {
    // TODO enhance when solution contains more info than iterate.
    return convert<MucoSolution, tropter::Solution>(tropSol);
}

tropter::Iterate convert(const MucoIterate& mucoIter) {
    tropter::Iterate tropIter;
    if (mucoIter.empty()) return tropIter;

    using Eigen::Map;
    using Eigen::RowVectorXd;
    using Eigen::MatrixXd;
    using Eigen::VectorXd;

    const auto& time = mucoIter.getTime();
    tropIter.time = Map<const RowVectorXd>(&time[0], time.size());

    tropIter.state_names = mucoIter.getStateNames();
    tropIter.control_names = mucoIter.getControlNames();
    tropIter.parameter_names = mucoIter.getParameterNames();

    int numTimes = (int)time.size();
    int numStates = (int)tropIter.state_names.size();
    int numControls = (int)tropIter.control_names.size();
    int numParameters = (int)tropIter.parameter_names.size();
    const auto& states = mucoIter.getStatesTrajectory();
    const auto& controls = mucoIter.getControlsTrajectory();
    const auto& parameters = mucoIter.getParameters();
    // Muscollo's matrix is numTimes x numStates;
    // tropter's is numStates x numTimes.
    tropIter.states = Map<const MatrixXd>(
            &states(0, 0), numTimes, numStates).transpose();
    if (numControls) {
        tropIter.controls = Map<const MatrixXd>(
                &controls(0, 0), numTimes, numControls).transpose();
    } else {
        tropIter.controls.resize(numControls, numTimes);
    }
    if (numParameters) {
        tropIter.parameters = Map<const VectorXd>(
                &parameters(0), numParameters);
    } else {
        tropIter.parameters.resize(numParameters);
    }
    return tropIter;
}

tropter::Bounds convert(const MucoBounds& mb) {
    return {mb.getLower(), mb.getUpper()};
}
tropter::InitialBounds convert(const MucoInitialBounds& mb) {
    return {mb.getLower(), mb.getUpper()};
}
tropter::FinalBounds convert(const MucoFinalBounds& mb) {
    return {mb.getLower(), mb.getUpper()};
}

template <typename T>
class MucoTropterSolver::OCProblem : public tropter::Problem<T> {
public:
    OCProblem(const MucoSolver& solver)
            // TODO set name properly.
            : tropter::Problem<T>(solver.getProblem().getName()),
              m_mucoSolver(solver),
              m_mucoProb(solver.getProblem()),
              m_phase0(m_mucoProb.getPhase(0)) {
        m_model = m_phase0.getModel();
        // Disable all controllers.
        // TODO temporary; don't want to actually do this.
        m_model.finalizeFromProperties();
        auto controllers = m_model.updComponentList<Controller>();
        for (auto& controller : controllers) {
            controller.set_enabled(false);
        }
        m_state = m_model.initSystem();

        this->set_time(convert(m_phase0.getTimeInitialBounds()),
                convert(m_phase0.getTimeFinalBounds()));
        auto svNamesInSysOrder = createStateVariableNamesInSystemOrder(m_model);
        for (const auto& svName : svNamesInSysOrder) {
            const auto& info = m_phase0.getStateInfo(svName);
            this->add_state(svName, convert(info.getBounds()),
                    convert(info.getInitialBounds()),
                    convert(info.getFinalBounds()));
        }
        for (const auto& actu : m_model.getComponentList<Actuator>()) {
            // TODO handle a variable number of control signals.
            const auto& actuName = actu.getName();
            const auto& info = m_phase0.getControlInfo(actuName);
            this->add_control(actuName, convert(info.getBounds()),
                    convert(info.getInitialBounds()),
                    convert(info.getFinalBounds()));
        }
        for (std::string name : m_phase0.createParameterNames()) {
            const MucoParameter& parameter = m_phase0.getParameter(name);
            this->add_parameter(name, convert(parameter.getBounds()));
        }
    }
    void initialize_on_mesh(const Eigen::VectorXd&) const override {
        m_mucoProb.initialize(m_model);
    }
    void initialize_on_iterate(const Eigen::VectorXd& parameters)
            const override {
        // If they exist, apply parameter values to the model.
        this->applyParametersToModel(parameters);
    }
    // TODO rename argument "states" to "state".
    void calc_differential_algebraic_equations(
            const tropter::DAEInput<T>& in,
            tropter::DAEOutput<T> out) const override {

        // TODO convert to implicit formulation.

        const auto& states = in.states;
        const auto& controls = in.controls;

        m_state.setTime(in.time);
        std::copy(states.data(), states.data() + states.size(),
                &m_state.updY()[0]);
        //
        // TODO do not copy? I think this will still make a copy:
        // TODO use m_state.updY() = SimTK::Vector(states.size(), states.data(), true);
        //m_state.setY(SimTK::Vector(states.size(), states.data(), true));

        if (m_model.getNumControls()) {
            auto& osimControls = m_model.updControls(m_state);
            std::copy(controls.data(), controls.data() + controls.size(),
                    &osimControls[0]);
            m_model.realizeVelocity(m_state);
            m_model.setControls(m_state, osimControls);
        }
        //std::cout << "DEBUG " <<
        //        m_state.getY() <<
        //        m_model.getStateVariableValue(m_state, "actuator/activation")
        //        << std::endl;

        // TODO Antoine and Gil said realizing Dynamics is a lot costlier than
        // realizing to Velocity and computing forces manually.
        m_model.realizeAcceleration(m_state);
        /*
        std::cout << "DEBUG "
                << m_model.getStateVariableValue(m_state, "actuator/activation")
                << " "
                << m_model.getStateVariableValue(m_state, "actuator/fiber_length")
                << " " <<
                m_model.getComponent<Muscle>("actuator").getNormalizedFiberLength(m_state)
                << " " <<
                m_model.getComponent<Muscle>("actuator").getNormalizedFiberVelocity(m_state)
                << " " <<
                m_model.getComponent<Muscle>("actuator").getActiveForceLengthMultiplier(m_state)
                << " " <<
                m_model.getComponent<Muscle>("actuator").getForceVelocityMultiplier(m_state)
                << " " <<
                m_model.getComponent<Muscle>("actuator").getTendonForce(m_state)
                << " " << m_state.getYDot()[1] << " "
                << std::endl;
        */
        // std::cout << "DEBUGacc " << m_state.getYDot() << std::endl;
        std::copy(&m_state.getYDot()[0], &m_state.getYDot()[0] + states.size(),
                out.dynamics.data());

    }
    void calc_integral_cost(const T& time,
            const VectorX<T>& states,
            const VectorX<T>& controls, 
            const VectorX<T>& parameters, T& integrand) const override {
        // TODO would it make sense to a vector of States, one for each mesh
        // point, so that each can preserve their cache?
        m_state.setTime(time);
        std::copy(states.data(), states.data() + states.size(),
                &m_state.updY()[0]);
        if (m_model.getNumControls()) {
            auto& osimControls = m_model.updControls(m_state);
            std::copy(controls.data(), controls.data() + controls.size(),
                    &osimControls[0]);
            m_model.realizePosition(m_state);
            m_model.setControls(m_state, osimControls);
        } else {
            m_model.realizePosition(m_state);
        }
        integrand = m_phase0.calcIntegralCost(m_state);
    }
    void calc_endpoint_cost(const T& final_time, const VectorX<T>& states,
            const VectorX<T>& parameters, T& cost) const override {
        // TODO avoid all of this if there are no endpoint costs.
        m_state.setTime(final_time);
        std::copy(states.data(), states.data() + states.size(),
                &m_state.updY()[0]);
        // TODO cannot use control signals...
        m_model.updControls(m_state).setToNaN();
        cost = m_phase0.calcEndpointCost(m_state);
    }

private:
    const MucoSolver& m_mucoSolver;
    const MucoProblem& m_mucoProb;
    const MucoPhase& m_phase0;
    mutable Model m_model;
    mutable SimTK::State m_state;

    void applyParametersToModel(const VectorX<T>& parameters) const
    {
        if (parameters.size()) {
            // Warning: memory borrowed, not copied (when third argument to
            // SimTK::Vector constructor is true)
            SimTK::Vector mucoParams(
                (int)m_phase0.createParameterNames().size(),
                parameters.data(), true);

            m_phase0.applyParametersToModel(mucoParams);
            m_model.initSystem();
        }
    }
};

MucoTropterSolver::MucoTropterSolver() {
    constructProperties();
}

void MucoTropterSolver::constructProperties() {
    constructProperty_num_mesh_points(100);
    constructProperty_verbosity(2);
    constructProperty_optim_solver("ipopt");
    constructProperty_optim_max_iterations(-1);
    constructProperty_optim_convergence_tolerance(-1);
    constructProperty_optim_constraint_tolerance(-1);
    constructProperty_optim_hessian_approximation("limited-memory");
    constructProperty_optim_sparsity_detection("random");
    constructProperty_optim_ipopt_print_level(-1);

    constructProperty_guess_file("");
}

std::shared_ptr<const tropter::Problem<double>>
MucoTropterSolver::getTropterProblem() const {
    if (!m_tropProblem) {
        m_tropProblem = std::make_shared<OCProblem<double>>(*this);
    }
    return m_tropProblem;
}

void MucoTropterSolver::clearProblemImpl() {
    clearGuess();
}

void MucoTropterSolver::setProblemImpl(const MucoProblem& /*problem*/) {
    clearProblemImpl();
}

MucoIterate MucoTropterSolver::createGuess(const std::string& type) const {
    OPENSIM_THROW_IF_FRMOBJ(
               type != "bounds"
            && type != "random"
            && type != "time-stepping",
            Exception,
            "Unexpected guess type '" + type +
            "'; supported types are 'bounds', 'random', and "
            "'time-stepping'.");
    auto ocp = getTropterProblem();

    if (type == "time-stepping") {
        return createGuessTimeStepping();
    }

    // TODO avoid performing error checks multiple times; use
    // isObjectUpToDateWithProperties();
    checkPropertyIsPositive(*this, getProperty_num_mesh_points());
    int N = get_num_mesh_points();

    checkPropertyInSet(*this, getProperty_optim_solver(), {"ipopt", "snopt"});
    tropter::DirectCollocationSolver<double> dircol(ocp, "trapezoidal",
            get_optim_solver(), N);

    tropter::Iterate tropIter;
    if (type == "bounds") {
        tropIter = dircol.make_initial_guess_from_bounds();
    } else if (type == "random") {
        tropIter = dircol.make_random_iterate_within_bounds();
    }
    return convert<MucoIterate, tropter::Iterate>(tropIter);
}

MucoIterate MucoTropterSolver::createGuessTimeStepping() const {
    const auto& problem = getProblem();
    const auto& phase = problem.getPhase();
    const auto& initialTime = phase.getTimeInitialBounds().getUpper();
    const auto& finalTime = phase.getTimeFinalBounds().getLower();
    OPENSIM_THROW_IF_FRMOBJ(finalTime <= initialTime, Exception,
        "Expected lower bound on final time to be greater than "
        "upper bound on initial time, but "
        "final_time.lower: " + std::to_string(finalTime) + "; " +
        "initial_time.upper: " + std::to_string(initialTime) + ".");
    Model model(phase.getModel());

    // Disable all controllers?
    SimTK::State state = model.initSystem();

    // Modify initial state values as necessary.
    Array<std::string> svNames = model.getStateVariableNames();
    for (int isv = 0; isv < svNames.getSize(); ++isv) {
        const auto& svName = svNames[isv];
        const auto& initBounds = phase.getStateInfo(svName).getInitialBounds();
        const auto defaultValue = model.getStateVariableValue(state, svName);
        SimTK::Real valueToUse = defaultValue;
        if (initBounds.isEquality()) {
            valueToUse = initBounds.getLower();
        } else if (!initBounds.isWithinBounds(defaultValue)) {
            valueToUse = 0.5 * (initBounds.getLower() + initBounds.getUpper());
        }
        if (valueToUse != defaultValue) {
            model.setStateVariableValue(state, svName, valueToUse);
        }
    }

<<<<<<< HEAD
    // TODO Equilibrate fiber length?

=======
>>>>>>> c82e4945
    state.setTime(initialTime);
    Manager manager(model, state);
    manager.integrate(finalTime);

    const auto& statesTable = manager.getStatesTable();
    const auto controlsTable = model.getControlsTable();

    // TODO handle parameters.
    return MucoIterate::createFromStatesControlsTables(
            problem, statesTable, controlsTable);
}

void MucoTropterSolver::setGuess(MucoIterate guess) {
    // Ensure the guess is compatible with this solver/problem.
    guess.isCompatible(getProblem(), true);
    clearGuess();
    m_guessFromAPI = std::move(guess);
}
void MucoTropterSolver::setGuessFile(const std::string& file) {
    clearGuess();
    set_guess_file(file);
}
void MucoTropterSolver::clearGuess() {
    m_guessFromAPI = MucoIterate();
    m_guessFromFile = MucoIterate();
    set_guess_file("");
    m_guessToUse.reset();
}
const MucoIterate& MucoTropterSolver::getGuess() const {
    if (!m_guessToUse) {
        if (get_guess_file() != "" && m_guessFromFile.empty()) {
            // The API should make it impossible for both guessFromFile and
            // guessFromAPI to be non-empty.
            assert(m_guessFromAPI.empty());
            // No need to load from file again if we've already loaded it.
            MucoIterate guessFromFile(get_guess_file());
            guessFromFile.isCompatible(getProblem(), true);
            m_guessFromFile = guessFromFile;
            m_guessToUse.reset(&m_guessFromFile);
        } else {
            // This will either be a guess specified via the API, or empty to
            // signal that tropter should use the default guess.
            m_guessToUse.reset(&m_guessFromAPI);
        }
    }
    return m_guessToUse.getRef();
}

void MucoTropterSolver::printOptimizationSolverOptions(std::string solver) {
    if (solver == "ipopt") {
        tropter::optimization::IPOPTSolver::print_available_options();
    } else {
        std::cout << "No info available for " << solver << " options." <<
                std::endl;
    }
}

MucoSolution MucoTropterSolver::solveImpl() const {
    const Stopwatch stopwatch;

    auto ocp = getTropterProblem();

    checkPropertyInSet(*this, getProperty_verbosity(), {0, 1, 2});

    if (get_verbosity()) {
        std::cout << std::string(79, '=') << "\n";
        std::cout << "MucoTropterSolver starting.\n";
        std::cout << std::string(79, '-') << std::endl;
        getProblem().printDescription();
        // We can provide more detail about our problem than tropter can.
        // ocp->print_description();
    }

    // Apply settings/options.
    // -----------------------
    checkPropertyIsPositive(*this, getProperty_num_mesh_points());
    int N = get_num_mesh_points();

    checkPropertyInSet(*this, getProperty_optim_solver(), {"ipopt", "snopt"});

    tropter::DirectCollocationSolver<double> dircol(ocp, "trapezoidal",
            get_optim_solver(), N);

    dircol.set_verbosity(get_verbosity() >= 1);

    auto& optsolver = dircol.get_opt_solver();

    checkPropertyInRangeOrSet(*this, getProperty_optim_max_iterations(),
            0, std::numeric_limits<int>::max(), {-1});
    if (get_optim_max_iterations() != -1)
        optsolver.set_max_iterations(get_optim_max_iterations());

    checkPropertyInRangeOrSet(*this,
            getProperty_optim_convergence_tolerance(),
            0.0, SimTK::NTraits<double>::getInfinity(), {-1.0});
    if (get_optim_convergence_tolerance() != -1)
        optsolver.set_convergence_tolerance(get_optim_convergence_tolerance());
    checkPropertyInRangeOrSet(*this,
            getProperty_optim_constraint_tolerance(),
            0.0, SimTK::NTraits<double>::getInfinity(), {-1.0});
    if (get_optim_constraint_tolerance() != -1)
        optsolver.set_constraint_tolerance(get_optim_constraint_tolerance());

    optsolver.set_hessian_approximation(get_optim_hessian_approximation());

    if (get_optim_solver() == "ipopt") {
        checkPropertyInRangeOrSet(*this, getProperty_optim_ipopt_print_level(),
                0, 12, {-1});
        if (get_verbosity() < 2) {
            optsolver.set_advanced_option_int("print_level", 0);
        } else {
            if (get_optim_ipopt_print_level() != -1) {
                optsolver.set_advanced_option_int("print_level",
                        get_optim_ipopt_print_level());
            }
        }
    }

    // TODO create formal option for this.
    checkPropertyInSet(*this, getProperty_optim_sparsity_detection(),
            {"random", "initial-guess"});
    optsolver.set_sparsity_detection(get_optim_sparsity_detection());

    // Set advanced settings.
    //for (int i = 0; i < getProperty_optim_solver_options(); ++i) {
    //    optsolver.set_advanced_option(TODO);
    //}

    tropter::Iterate tropIterate = convert(getGuess());
    tropter::Solution tropSolution = dircol.solve(tropIterate);

    if (get_verbosity()) {
        dircol.print_constraint_values(tropSolution);
    }

    MucoSolution mucoSolution = convert(tropSolution);

    // TODO move this to convert():
    MucoSolver::setSolutionStats(mucoSolution, tropSolution.success,
            tropSolution.status, tropSolution.num_iterations);

    if (get_verbosity()) {
        std::cout << std::string(79, '-') << "\n";
        std::cout << "Elapsed real time: "
                << stopwatch.getElapsedTimeFormatted() << ".\n";
        if (mucoSolution) {
            std::cout << "MucoTropterSolver succeeded!\n";
        } else {
            // TODO cout or cerr?
            std::cout << "MucoTropterSolver did NOT succeed:\n";
            std::cout << "  " << mucoSolution.getStatus() << "\n";
        }
        std::cout << std::string(79, '=') << std::endl;
    }

    return mucoSolution;
}<|MERGE_RESOLUTION|>--- conflicted
+++ resolved
@@ -395,11 +395,8 @@
         }
     }
 
-<<<<<<< HEAD
     // TODO Equilibrate fiber length?
 
-=======
->>>>>>> c82e4945
     state.setTime(initialTime);
     Manager manager(model, state);
     manager.integrate(finalTime);
