/* -------------------------------------------------------------------------- *
 * OpenSim Muscollo: testMuscolloInterface.cpp                                *
 * -------------------------------------------------------------------------- *
 * Copyright (c) 2017 Stanford University and the Authors                     *
 *                                                                            *
 * Author(s): Christopher Dembia                                              *
 *                                                                            *
 * Licensed under the Apache License, Version 2.0 (the "License"); you may    *
 * not use this file except in compliance with the License. You may obtain a  *
 * copy of the License at http://www.apache.org/licenses/LICENSE-2.0          *
 *                                                                            *
 * Unless required by applicable law or agreed to in writing, software        *
 * distributed under the License is distributed on an "AS IS" BASIS,          *
 * WITHOUT WARRANTIES OR CONDITIONS OF ANY KIND, either express or implied.   *
 * See the License for the specific language governing permissions and        *
 * limitations under the License.                                             *
 * -------------------------------------------------------------------------- */

#include <Muscollo/osimMuscollo.h>
#include <OpenSim/Common/STOFileAdapter.h>
#include <OpenSim/Simulation/SimbodyEngine/SliderJoint.h>
#include <OpenSim/Simulation/SimbodyEngine/PinJoint.h>
#include <OpenSim/Simulation/Manager/Manager.h>
#include <OpenSim/Actuators/CoordinateActuator.h>

using namespace OpenSim;

// TODO
// - add setGuess
// - add documentation. pre/post conditions.
// - write test cases for exceptions, for calling methods out of order.
// - model_file vs model.
// - test problems without controls (including with setting guesses).
// - test that names for setStateInfo() are actual existing states in the model.

Model createSlidingMassModel() {
    Model model;
    model.setName("sliding_mass");
    model.set_gravity(SimTK::Vec3(0, 0, 0));
    auto* body = new Body("body", 10.0, SimTK::Vec3(0), SimTK::Inertia(0));
    model.addComponent(body);

    // Allows translation along x.
    auto* joint = new SliderJoint("slider", model.getGround(), *body);
    auto& coord = joint->updCoordinate(SliderJoint::Coord::TranslationX);
    coord.setName("position");
    model.addComponent(joint);

    auto* actu = new CoordinateActuator();
    actu->setCoordinate(&coord);
    actu->setName("actuator");
    actu->setOptimalForce(1);
    actu->setMinControl(-10);
    actu->setMaxControl(10);
    model.addComponent(actu);

    return model;
}

MucoTool createSlidingMassMucoTool() {
    MucoTool muco;
    muco.setName("sliding_mass");
    muco.set_write_solution("false");
    MucoProblem& mp = muco.updProblem();
    mp.setModel(createSlidingMassModel());
    mp.setTimeBounds(MucoInitialBounds(0), MucoFinalBounds(0, 10));
    mp.setStateInfo("slider/position/value", MucoBounds(0, 1),
            MucoInitialBounds(0), MucoFinalBounds(1));
    mp.setStateInfo("slider/position/speed", {-100, 100}, 0, 0);
    MucoFinalTimeCost ftCost;
    mp.addCost(ftCost);

    MucoTropterSolver& ms = muco.initSolver();
    ms.set_num_mesh_points(20);
    return muco;
}

/// This model is torque-actuated.
Model createPendulumModel() {
    Model model;
    model.setName("pendulum");

    using SimTK::Vec3;
    using SimTK::Inertia;

    auto* b0 = new Body("b0", 1, Vec3(0), Inertia(1));
    model.addBody(b0);

    // Default pose: COM of pendulum is 1 meter down from the pin.
    auto* j0 = new PinJoint("j0", model.getGround(), Vec3(0), Vec3(0),
            *b0, Vec3(0, 1.0, 0), Vec3(0));
    auto& q0 = j0->updCoordinate();
    q0.setName("q0");
    model.addJoint(j0);

    auto* tau0 = new CoordinateActuator();
    tau0->setCoordinate(&j0->updCoordinate());
    tau0->setName("tau0");
    tau0->setOptimalForce(1);
    model.addForce(tau0);

    // Add display geometry.
    Ellipsoid bodyGeometry(0.1, 0.5, 0.1);
    SimTK::Transform transform(SimTK::Vec3(0, 0.5, 0));
    auto* b0Center = new PhysicalOffsetFrame("b0_center", "b0", transform);
    b0->addComponent(b0Center);
    b0Center->attachGeometry(bodyGeometry.clone());

    return model;
}

void testSlidingMass() {
    MucoTool muco = createSlidingMassMucoTool();
    MucoSolution solution = muco.solve();
    int numTimes = 20;
    int numStates = 2;
    int numControls = 1;

    // Check dimensions and metadata of the solution.
    SimTK_TEST((solution.getStateNames() == std::vector<std::string>{
            "slider/position/value",
            "slider/position/speed"}));
    SimTK_TEST((solution.getControlNames() ==
            std::vector<std::string>{"actuator"}));
    SimTK_TEST(solution.getTime().size() == numTimes);
    const auto& states = solution.getStatesTrajectory();
    SimTK_TEST(states.nrow() == numTimes);
    SimTK_TEST(states.ncol() == numStates);
    const auto& controls = solution.getControlsTrajectory();
    SimTK_TEST(controls.nrow() == numTimes);
    SimTK_TEST(controls.ncol() == numControls);

    // Check the actual solution.
    const double expectedFinalTime = 2.0;
    SimTK_TEST_EQ_TOL(solution.getTime().get(numTimes-1), expectedFinalTime,
            1e-2);
    const double half = 0.5 * expectedFinalTime;

    for (int itime = 0; itime < numTimes; ++itime) {
        const double& t = solution.getTime().get(itime);
        // Position is a quadratic.
        double expectedPos =
                t < half ? 0.5 * pow(t, 2)
                         : -0.5 * pow(t - half, 2) + 1.0 * (t - half) + 0.5;
        SimTK_TEST_EQ_TOL(states(itime, 0), expectedPos, 1e-2);

        double expectedSpeed = t < half ? t : 2.0 - t;
        SimTK_TEST_EQ_TOL(states(itime, 1), expectedSpeed, 1e-2);

        double expectedForce = t < half ? 10 : -10;
        SimTK_TEST_EQ_TOL(controls(itime, 0), expectedForce, 1e-2);
    }
}

void testSolverOptions() {
    MucoTool muco = createSlidingMassMucoTool();
    MucoTropterSolver& ms = muco.initSolver();
    MucoSolution solDefault = muco.solve();
    ms.set_verbosity(3); // Invalid value.
    SimTK_TEST_MUST_THROW_EXC(muco.solve(), Exception);
    ms.set_verbosity(2);

    ms.set_optim_solver("nonexistent");
    SimTK_TEST_MUST_THROW_EXC(muco.solve(), Exception);
    ms.set_optim_solver("ipopt");

    ms.set_optim_hessian_approximation("nonexistent");
    SimTK_TEST_MUST_THROW(muco.solve());
    ms.set_optim_hessian_approximation("limited-memory");

    {
        ms.set_optim_max_iterations(1);
        MucoSolution solution = muco.solve();
        SimTK_TEST(solution.isSealed());
        solution.unseal();
        SimTK_TEST(solution.getNumIterations() == 1);
        ms.set_optim_max_iterations(-1);
    }

    {
        ms.set_optim_convergence_tolerance(1e-2);
        MucoSolution solLooseConvergence = muco.solve();
        // Ensure that we unset max iterations from being 1.
        SimTK_TEST(solLooseConvergence.getNumIterations() > 1);
        SimTK_TEST(solLooseConvergence.getNumIterations() <
                solDefault.getNumIterations());
        ms.set_optim_convergence_tolerance(-1);
    }
    {
        // Tightening the constraint tolerance means more iterations.
        ms.set_optim_constraint_tolerance(1e-12);
        MucoSolution solution = muco.solve();
        SimTK_TEST(solution.getNumIterations() > solDefault.getNumIterations());
        ms.set_optim_constraint_tolerance(-1);
    }
}

/*

void testEmpty() {
    // It's possible to solve an empty problem.
    MucoTool muco;
    MucoSolution solution = muco.solve();
    // 100 is the default num_mesh_points.
    SimTK_TEST(solution.getTime().size() == 100);
    SimTK_TEST(solution.getStatesTrajectory().ncol() == 0);
    SimTK_TEST(solution.getStatesTrajectory().nrow() == 0);
    SimTK_TEST(solution.getControlsTrajectory().ncol() == 0);
    SimTK_TEST(solution.getControlsTrajectory().nrow() == 0);
}

void testOrderingOfCalls() {

    // Solve a problem, edit the problem, re-solve.
    {
        // It's fine to
        MucoTool muco = createSlidingMassMucoTool();
        auto& solver = muco.initSolver();
        muco.solve();
        // This flips the "m_solverInitialized" flag:
        muco.updProblem();
        // This will call initSolver() internally:
        muco.solve();
    }

    // Solve a problem, edit the problem, ask the solver to do something.
    {
        MucoTool muco = createSlidingMassMucoTool();
        auto& solver = muco.initSolver();
        muco.solve();
        // This resets the problem to null on the solver.
        muco.updProblem();
        // The solver can't do anything if you've edited the model.
        SimTK_TEST_MUST_THROW_EXC(solver.getProblem(), Exception);
        SimTK_TEST_MUST_THROW_EXC(solver.solve(), Exception);
    }

    // Solve a problem, edit the solver, re-solve.
    {
        MucoTool muco = createSlidingMassMucoTool();
        auto& solver = muco.initSolver();
        const int initNumMeshPoints = solver.get_num_mesh_points();
        MucoSolution sol0 = muco.solve();
        solver.set_num_mesh_points(2 * initNumMeshPoints);
        MucoSolution sol1 = muco.solve();
        solver.set_num_mesh_points(initNumMeshPoints);
        MucoSolution sol2 = muco.solve();
        // Ensure that changing the mesh has an effect.
        SimTK_TEST(!sol0.isNumericallyEqual(sol1));
        // Ensure we get repeatable results with the initial settings.
        SimTK_TEST(sol0.isNumericallyEqual(sol2));

    }
}

/// Test that we can read in a Muscollo setup file, solve, edit the setup,
/// re-solve.
void testOMUCOSerialization() {
    std::string fname = "testMuscolloInterface_testOMUCOSerialization.omuco";
    MucoSolution sol0;
    MucoSolution sol1;
    {
        MucoTool muco = createSlidingMassMucoTool();
        sol0 = muco.solve();
        muco.print(fname);
    }
    {
        MucoTool mucoDeserialized(fname);
        MucoSolution sol1 = mucoDeserialized.solve();
    }
    SimTK_TEST(sol0.isNumericallyEqual(sol1));
}

void testCopy() {
    MucoTool muco = createSlidingMassMucoTool();
    MucoSolution solution = muco.solve();
    std::unique_ptr<MucoTool> copy(muco.clone());
    MucoSolution solutionFromCopy = copy->solve();
    SimTK_TEST(solution.isNumericallyEqual(solutionFromCopy));


    // TODO what happens if just the MucoProblem is copied, or if just the
    // MucoSolver is copied?
}
 */

void testBounds() {
    {
        SimTK_TEST(!MucoBounds().isSet());
        SimTK_TEST(MucoBounds(5.3).isSet());
        SimTK_TEST(MucoBounds(5.3).isEquality());
        SimTK_TEST(MucoBounds(5.3, 5.3).isSet());
        SimTK_TEST(MucoBounds(5.3, 5.3).isEquality());
        SimTK_TEST(!MucoBounds(5.3, 5.3 + SimTK::SignificantReal).isEquality());

        SimTK_TEST(MucoBounds(5.3).isWithinBounds(5.3));
        SimTK_TEST(
                !MucoBounds(5.3).isWithinBounds(5.3 + SimTK::SignificantReal));
        SimTK_TEST(MucoBounds(5.2, 5.4).isWithinBounds(5.3));
    }
    // TODO what to do about clamped coordinates? Use the range in the
    // coordinate, or ignore that? I think that if the coordinate is clamped,
    // then

    // By default, the bounds for coordinates, if clamped, are the
    // coordinate's range.

    // TODO create intermediate class, Delegate or Proxy or Decorator
    // TODO or simply have a "finalize()" method on MucoProblem.
    /*
    {
        MucoTool muco;
        MucoProblem& mp = muco.updProblem();
        mp.setModel(createSlidingMassModel());
        mp.setStateInfo("slider/position/value", {}, 0, 0);
        // TODO something...
        SimTK_TEST(state_bounds.lower == coord.get_range(0));
        SimTK_TEST(state_bounds.upper == coord.get_range(0));
    }
     */

    // TODO what to do if the user does not specify info for some variables?

    // Get error if state/control name does not exist.

    {
        auto model = createSlidingMassModel();
        model.initSystem();
        {
            MucoTool muco;
            MucoProblem& mp = muco.updProblem();
            mp.setModel(model);
            mp.setStateInfo("nonexistent", {0, 1});
            SimTK_TEST_MUST_THROW_EXC(mp.createRep(), Exception);
        }
        {
            MucoTool muco;
            MucoProblem& mp = muco.updProblem();
            mp.setModel(model);
            mp.setControlInfo("nonexistent", {0, 1});
            SimTK_TEST_MUST_THROW_EXC(mp.createRep(), Exception);
        }
    }
    // TODO what if bounds are missing for some states?
}

void testBuildingProblem() {
    {
        MucoTool muco;
        MucoProblem& mp = muco.updProblem();
        mp.setModel(createSlidingMassModel());

        // Costs have the name "cost" by default.
        {
            MucoFinalTimeCost c0;
            SimTK_TEST(c0.getName() == "cost");
            mp.addCost(c0);
        }
        // Names of costs must be unique.
        {
            MucoFinalTimeCost c1;
            SimTK_TEST_MUST_THROW_EXC(mp.addCost(c1), Exception);
        }
        // Costs must have a name.
        {
            MucoFinalTimeCost cEmptyName;
            cEmptyName.setName("");
            SimTK_TEST_MUST_THROW_EXC(mp.addCost(cEmptyName), Exception);
        }
        // Parameters have the name "parameter" by default.
        {
            MucoParameter p0;
            SimTK_TEST(p0.getName() == "parameter");
            mp.addParameter(p0);
        }
        // Names of parameters must be unique.
        {
            MucoParameter p1;
            SimTK_TEST_MUST_THROW_EXC(mp.addParameter(p1), Exception);
        }
        // Parameters must have a name.
        {
            MucoParameter pEmptyName;
            pEmptyName.setName("");
            SimTK_TEST_MUST_THROW_EXC(mp.addParameter(pEmptyName), Exception);
        }

    }
}

void testWorkflow() {
    {
        MucoTool muco;
        MucoProblem& problem = muco.updProblem();
        Model model = createSlidingMassModel();
        problem.setModel(model);

        problem.setTimeBounds(0, {0, 10});
        problem.setStateInfo("slider/position/value", {0, 1}, 0, 1);
        problem.setStateInfo("slider/position/speed", {-100, 100}, 0, 0);
        problem.setControlInfo("actuator", {-10, 10});
        problem.addCost(MucoFinalTimeCost());

        MucoTropterSolver& solver = muco.initSolver();
        solver.set_num_mesh_points(20);
<<<<<<< HEAD
=======
        MucoIterate guess = solver.createGuess("random");
        guess.setTime(createVectorLinspace(20, 0.0, 3.0));
>>>>>>> 04fe52e8
        solver.setGuess("random");
        muco.solve();

        problem.setTimeBounds(0, {5.8, 10});
        // Ensure that if a property in the problem is edited, then
        // the solver's problem is cleared.
        // TODO which solver settings should be preserved?
        // TODO manage notifications if the problem is dirtied.
<<<<<<< HEAD
        SimTK_TEST(solver.getGuess().empty());
        MucoSolution solution5 = muco.solve();

        SimTK_TEST_EQ(solution5.getFinalTime(), 5.8);
=======
        // TODO ideally the guess is not cleared.
        SimTK_TEST(!solver.getGuess().empty());
        // TODO guess now violates the bounds...what happens?
        SimTK_TEST_MUST_THROW_EXC(muco.solve(), Exception);

        guess.setTime(createVectorLinspace(20, 0.0, 7.0));
        MucoSolution solution = muco.solve();
        SimTK_TEST_EQ(solution.getFinalTime(), 5.8);
>>>>>>> 04fe52e8
    }

    // Default bounds.
    {
        MucoTool muco;
        MucoProblem& problem = muco.updProblem();
        Model model = createSlidingMassModel();
        model.finalizeFromProperties();
        auto& coord = model.updComponent<Coordinate>("slider/position");
        coord.setRangeMin(-10); coord.setRangeMax(15);
<<<<<<< HEAD
        problem.setModel(model);
        // TODO should any initialization be necessary at this point?
        // TODO problem should have `createProxy()`.
        MucoProblemProxy proxy(problem);
        const auto& info = proxy.getStateInfo("slider/position/value");
        SimTK_TEST(info.getBounds().getLower(), -10);
        SimTK_TEST(info.getBounds().getUpper(),  15);
    }

    // TODO MucoCost and MucoParameter cache pointers into some model.
    {
        MucoFinalTimeCost cost;
        // TODO must be initialized first.
        SimTK_TEST_MUST_THROW_EXC(cost.calcEndpointCost(state));
    }

=======
        auto& actu = model.updComponent<ScalarActuator>("actuator");
        actu.setMinControl(35);
        actu.setMaxControl(56);
        problem.setModel(model);
        const auto& phase0 = problem.getPhase(0);
        // User did not specify state info explicitly.
        SimTK_TEST_MUST_THROW_EXC(
                phase0.getStateInfo("slider/position/value"),
                Exception);
        MucoProblemRep rep = problem.createRep();
        {
            const auto& info = rep.getStateInfo("slider/position/value");
            SimTK_TEST_EQ(info.getBounds().getLower(), -10);
            SimTK_TEST_EQ(info.getBounds().getUpper(),  15);
        }
        {
            const auto& info = rep.getStateInfo("slider/position/speed");
            SimTK_TEST_EQ(info.getBounds().getLower(), -50);
            SimTK_TEST_EQ(info.getBounds().getUpper(),  50);
        }
        {
            const auto& info = rep.getControlInfo("actuator");
            SimTK_TEST_EQ(info.getBounds().getLower(), 35);
            SimTK_TEST_EQ(info.getBounds().getUpper(), 56);
        }
    }

    // TODO MucoCost and MucoParameter cache pointers into some model.
    // TODO {
    // TODO     MucoFinalTimeCost cost;
    // TODO     // TODO must be initialized first.
    // TODO     // TODO MucoPhase shouldn't even have a public calcEndpointCost function.
    // TODO     SimTK_TEST_MUST_THROW_EXC(cost.calcEndpointCost(state), Exception);
    // TODO }

    {
        // TODO disable the copy constructor for MucoProblem.
        MucoTool muco;
        SimTK_TEST_MUST_THROW_EXC(MucoProblem problem = muco.updProblem(),
                Exception);
    }
    // TODO {
    // TODO     // TODO change how costs are added to a model.
    // TODO     MucoTool muco;
    // TODO     MucoProblem& problem = muco.updProblem();
    // TODO     auto& cost = problem.addCost<MucoFinalTimeCost>();
    // TODO }

    // TODO {
    // TODO     // TODO allow removing costs. (TODO similar for Parameters, etc.).
    // TODO     MucoTool muco;
    // TODO     MucoProblem& problem = muco.updProblem();
    // TODO     {
    // TODO         // Remove by name.
    // TODO         auto& cost = problem.addCost<MucoFinalTimeCost>();
    // TODO         cost.setName("cost0");
    // TODO         problem.removeCost(cost);
    // TODO         SimTK_TEST_MUST_THROW_EXC(problem.getCost("cost0"), Exception);
    // TODO     }
    // TODO }
>>>>>>> 04fe52e8

    // Cache could live in:
    //  - MucoProblem
    //  - MucoProblemDelegate (like Decorator in tropter)
    //  - MucoSolver (base class)
    // Do we need a model phase?
    // Do we want users to be able to access the automatically-set bounds?

    // Do *NOT* want to edit the properties by adding
    // TODO the state_infos etc. could be cached outside of the properties;
    // finalizeFromProperties().

    // Find a way to automatically clear the cache stored in MucoCosts, etc.,
    // upon solving a problem multiple times.

    // Look into the logic surrounding the stored guess and how we clear it
    // if the model is updated in any way (a new delegate is required).

    // If we have a delegate; would each MucoCost have its own "cache" type?
    // We would pass in an object that holds the cache?

    // TODO maybe we make a copy of the Cost every time we solve a problem
    // (when solve() is called); perhaps the delegate holds the copy of the
    // cost. That way there's no risk of a stale cache in the MucoProblem.

    // TODO if we leave the MucoCost caching as it is,
    // when the problem is done being solved, we need to have a way of
    // clearing the cache.

}

void testStateTracking() {
    // TODO move to another test file?
    auto makeTool = []() {
        MucoTool muco;
        muco.setName("state_tracking");
        muco.set_write_solution("false");
        MucoProblem& mp = muco.updProblem();
        mp.setModel(createSlidingMassModel());
        mp.setTimeBounds(0, 1);
        mp.setStateInfo("slider/position/value", {-1, 1});
        mp.setStateInfo("slider/position/speed", {-100, 100});
        mp.setControlInfo("actuator", {-50, 50});
        return muco;
    };

    // Reference trajectory.
    std::string fname = "testMuscolloInterface_testStateTracking_ref.sto";
    {
        TimeSeriesTable ref;
        ref.setColumnLabels({"slider/position/value"});
        using SimTK::Pi;
        for (double time = -0.01; time < 1.02; time += 0.01) {
            // Move at constant speed from x=0 to x=1. Really basic stuff.
            ref.appendRow(time, {1.0 * time});
        }
        STOFileAdapter::write(ref, fname);
    }

    // Setting the TimeSeriesTable directly.
    MucoSolution solDirect;
    {
        auto muco = makeTool();
        MucoProblem& mp = muco.updProblem();
        MucoStateTrackingCost tracking;
        tracking.setReference(STOFileAdapter::read(fname));
        mp.addCost(tracking);
        MucoTropterSolver& ms = muco.initSolver();
        ms.set_num_mesh_points(5);
        ms.set_optim_hessian_approximation("exact");
        solDirect = muco.solve();
    }

    // Setting the reference to be a file.
    std::string setup_fname = "testMuscolloInterface_testStateTracking.omuco";
    if (std::ifstream(setup_fname).good()) std::remove(setup_fname.c_str());
    MucoSolution solFile;
    {

        auto muco = makeTool();
        MucoProblem& mp = muco.updProblem();
        MucoStateTrackingCost tracking;
        tracking.setReferenceFile(fname);
        mp.addCost(tracking);
        MucoTropterSolver& ms = muco.initSolver();
        ms.set_num_mesh_points(5);
        ms.set_optim_hessian_approximation("exact");
        solFile = muco.solve();
        muco.print(setup_fname);
    }

    // Run the tool from a setup file.
    MucoSolution solDeserialized;
    {
        MucoTool muco(setup_fname);
        solDeserialized = muco.solve();
    }

    SimTK_TEST(solDirect.isNumericallyEqual(solFile));
    SimTK_TEST(solFile.isNumericallyEqual(solDeserialized));

    // Error if neither file nor table were provided.
    {
        auto muco = makeTool();
        MucoProblem& mp = muco.updProblem();
        MucoStateTrackingCost tracking;
        mp.addCost(tracking);
        SimTK_TEST_MUST_THROW_EXC(muco.solve(), Exception);
    }

    // TODO error if data does not cover time window.

}

void testGuess() {
    MucoTool muco = createSlidingMassMucoTool();
    MucoTropterSolver& ms = muco.initSolver();
    const int N = 6;
    ms.set_num_mesh_points(N);

    std::vector<std::string> expectedStateNames{
            "slider/position/value", "slider/position/speed"
    };
    std::vector<std::string> expectedControlNames{"actuator"};

    SimTK::Matrix expectedStatesTraj(N, 2);
    expectedStatesTraj.col(0) = 0.5; // bounds are [0, 1].
    expectedStatesTraj(0, 0) = 0; // initial value fixed to 0.
    expectedStatesTraj(N-1, 0) = 1; // final value fixed to 1.
    expectedStatesTraj.col(1) = 0.0; // bounds are [-100, 100]
    expectedStatesTraj(0, 1) = 0; // initial speed fixed to 0.
    expectedStatesTraj(N-1, 1) = 0; // final speed fixed to 1.

    SimTK::Matrix expectedControlsTraj(N, 1);
    expectedControlsTraj.col(0) = 0;

    // createGuess().
    // --------------

    // Initial guess based on bounds.
    {
        MucoIterate guess = ms.createGuess("bounds");
        SimTK_TEST(guess.getTime().size() == N);
        SimTK_TEST(guess.getStateNames() == expectedStateNames);
        SimTK_TEST(guess.getControlNames() == expectedControlNames);
        SimTK_TEST(guess.getTime()[0] == 0);
        SimTK_TEST_EQ(guess.getTime()[N-1], 5.0); // midpoint of bounds [0, 10]

        SimTK_TEST_EQ(guess.getStatesTrajectory(), expectedStatesTraj);
        SimTK_TEST_EQ(guess.getControlsTrajectory(), expectedControlsTraj);
    }

    // Random initial guess.
    {
        MucoIterate guess = ms.createGuess("random");
        SimTK_TEST(guess.getTime().size() == N);
        SimTK_TEST(guess.getStateNames() == expectedStateNames);
        SimTK_TEST(guess.getControlNames() == expectedControlNames);

        // The numbers are random, so we don't what they are; only that they
        // are different from the guess from bounds.
        SimTK_TEST_NOTEQ(guess.getStatesTrajectory(), expectedStatesTraj);
        SimTK_TEST_NOTEQ(guess.getControlsTrajectory(), expectedControlsTraj);
    }

    // Setting a guess programmatically.
    // ---------------------------------

    // Don't need a converged solution; so ensure the following tests are fast.
    ms.set_optim_max_iterations(2);

    ms.clearGuess();
    MucoIterate solNoGuess = muco.solve().unseal();
    {
        // Using the guess from bounds is the same as not providing a guess.


        ms.setGuess(ms.createGuess());
        MucoIterate solDefaultGuess = muco.solve().unseal();

        SimTK_TEST(solDefaultGuess.isNumericallyEqual(solNoGuess));

        // Can also use convenience version of setGuess().
        ms.setGuess("bounds");
        SimTK_TEST(muco.solve().unseal().isNumericallyEqual(solNoGuess));

        // Using a random guess should give us a different "solution."
        ms.setGuess(ms.createGuess("random"));
        MucoIterate solRandomGuess = muco.solve().unseal();
        SimTK_TEST(!solRandomGuess.isNumericallyEqual(solNoGuess));

        // Convenience.
        ms.setGuess("random");
        SimTK_TEST(!muco.solve().unseal().isNumericallyEqual(solNoGuess));

        // Clearing the guess works (this check must come after using a
        // random guess).
        ms.clearGuess();
        SimTK_TEST(muco.solve().unseal().isNumericallyEqual(solNoGuess));

        // Can call clearGuess() multiple times with no weird issues.
        ms.clearGuess(); ms.clearGuess();
        SimTK_TEST(muco.solve().unseal().isNumericallyEqual(solNoGuess));
    }

    // Guess is incompatible with problem.
    {
        MucoIterate guess = ms.createGuess();
        // Delete the second state variable name.
        const_cast<std::vector<std::string>&>(guess.getStateNames()).resize(1);
        SimTK_TEST_MUST_THROW_EXC(ms.setGuess(std::move(guess)), Exception);
    }

    // Unrecognized guess type.
    SimTK_TEST_MUST_THROW_EXC(ms.createGuess("unrecognized"), Exception);
    SimTK_TEST_MUST_THROW_EXC(ms.setGuess("unrecognized"), Exception);

    // Setting a guess from a file.
    // ----------------------------
    {
        MucoIterate guess = ms.createGuess("bounds");
        // Use weird number to ensure the solver actually loads the file:
        guess.setControl("actuator", SimTK::Vector(N, 13.28));
        const std::string fname = "testMuscolloInterface_testGuess_file.sto";
        guess.write(fname);
        ms.setGuessFile(fname);

        SimTK_TEST(ms.getGuess().isNumericallyEqual(guess));
        SimTK_TEST(!muco.solve().unseal().isNumericallyEqual(solNoGuess));

        // Using setGuess(MucoIterate) overrides the file setting.
        ms.setGuess(ms.createGuess("bounds"));
        SimTK_TEST(muco.solve().unseal().isNumericallyEqual(solNoGuess));

        ms.setGuessFile(fname);
        SimTK_TEST(ms.getGuess().isNumericallyEqual(guess));
        SimTK_TEST(!muco.solve().unseal().isNumericallyEqual(solNoGuess));

        // Clearing the file causes the default guess type to be used.
        ms.setGuessFile("");
        SimTK_TEST(muco.solve().unseal().isNumericallyEqual(solNoGuess));

        // TODO mismatched state/control names.

        // Solve from deserialization.
        // TODO
    }

    // Customize a guess.
    // ------------------
    // This is really just a test of the MucoIterate class.
    {
        MucoIterate guess = ms.createGuess();
        guess.setNumTimes(2);
        SimTK_TEST(SimTK::isNaN(guess.getTime()[0]));
        SimTK_TEST(SimTK::isNaN(guess.getStatesTrajectory()(0, 0)));
        SimTK_TEST(SimTK::isNaN(guess.getControlsTrajectory()(0, 0)));

        // TODO look at how TimeSeriesTable handles this.
        // Make sure this uses the initializer list variant.
        guess.setState("slider/position/value", {2, 0.3});
        SimTK::Vector expectedv(2);
        expectedv[0] = 2;
        expectedv[1] = 0.3;
        SimTK_TEST_EQ(guess.getState("slider/position/value"), expectedv);

        // Can use SimTK::Vector.
        expectedv[1] = 9.4;
        guess.setState("slider/position/value", expectedv);
        SimTK_TEST_EQ(guess.getState("slider/position/value"), expectedv);

        // Controls
        guess.setControl("actuator", {1, 0.6});
        SimTK::Vector expecteda(2);
        expecteda[0] = 1.0;
        expecteda[1] = 0.6;
        SimTK_TEST_EQ(guess.getControl("actuator"), expecteda);

        expecteda[0] = 0.7;
        guess.setControl("actuator", expecteda);
        SimTK_TEST_EQ(guess.getControl("actuator"), expecteda);


        // Errors.

        // Nonexistent state/control.
        SimTK_TEST_MUST_THROW_EXC(guess.setState("none", SimTK::Vector(2)),
                Exception);
        SimTK_TEST_MUST_THROW_EXC(guess.setControl("none", SimTK::Vector(2)),
                Exception);
        SimTK_TEST_MUST_THROW_EXC(guess.getState("none"), Exception);
        SimTK_TEST_MUST_THROW_EXC(guess.getControl("none"), Exception);

        // Incorrect length.
        SimTK_TEST_MUST_THROW_EXC(
                guess.setState("slider/position/value", SimTK::Vector(1)),
                Exception);
        SimTK_TEST_MUST_THROW_EXC(
                guess.setControl("actuator", SimTK::Vector(3)), Exception);

    }

    // Resampling.
    {
        ms.set_num_mesh_points(5);
        MucoIterate guess0 = ms.createGuess();
        guess0.setControl("actuator", createVectorLinspace(5, 2.8, 7.3));
        SimTK_TEST(guess0.getTime().size() == 5); // midpoint of [0, 10]
        SimTK_TEST_EQ(guess0.getTime()[4], 5);

        // resampleWithNumTimes
        {
            MucoIterate guess = guess0;
            guess.resampleWithNumTimes(10);
            SimTK_TEST(guess.getTime().size() == 10);
            SimTK_TEST_EQ(guess.getTime()[9], 5);
            SimTK_TEST(guess.getStatesTrajectory().nrow() == 10);
            SimTK_TEST(guess.getControlsTrajectory().nrow() == 10);
            SimTK_TEST_EQ(guess.getControl("actuator"),
                    createVectorLinspace(10, 2.8, 7.3));
        }

        // resampleWithInterval
        {
            MucoIterate guess = guess0;
            // We can't achieve exactly the interval the user provides.
            // time_interval = duration/(num_times - 1)
            // actual_num_times = ceil(duration/desired_interval) + 1
            // actual_interval = duration/(actual_num_times - 1)
            auto actualInterval = guess.resampleWithInterval(0.9);
            int expectedNumTimes = (int)ceil(5/0.9) + 1;
            SimTK_TEST_EQ(actualInterval, 5 / ((double)expectedNumTimes - 1));
            SimTK_TEST(guess.getTime().size() == expectedNumTimes);
            SimTK_TEST_EQ(guess.getTime()[expectedNumTimes - 1], 5);
            SimTK_TEST(guess.getStatesTrajectory().nrow() == expectedNumTimes);
            SimTK_TEST(
                    guess.getControlsTrajectory().nrow() == expectedNumTimes);
            SimTK_TEST_EQ(guess.getControl("actuator"),
                    createVectorLinspace(expectedNumTimes, 2.8, 7.3));
        }

        // resampleWithFrequency
        {
            // We can't achieve exactly the interval the user provides.
            // frequency = num_times/duration
            MucoIterate guess = guess0;
            // Here, we also ensure that we can downsample.
            auto actualFrequency = guess.resampleWithFrequency(0.7);
            int expectedNumTimes = (int)ceil(5 * 0.7); // 4
            SimTK_TEST_EQ(actualFrequency, (double)expectedNumTimes / 5);
            SimTK_TEST(guess.getTime().size() == expectedNumTimes);
            SimTK_TEST_EQ(guess.getTime()[expectedNumTimes - 1], 5);
            SimTK_TEST(guess.getStatesTrajectory().nrow() == expectedNumTimes);
            SimTK_TEST(
                    guess.getControlsTrajectory().nrow() == expectedNumTimes);
            SimTK_TEST_EQ(guess.getControl("actuator"),
                    createVectorLinspace(expectedNumTimes, 2.8, 7.3));
        }

    }

    // Number of points required for splining.
    {
        // 3 and 2 points are okay.
        ms.set_num_mesh_points(3);
        MucoIterate guess3 = ms.createGuess();
        guess3.resampleWithNumTimes(10);

        ms.set_num_mesh_points(2);
        MucoIterate guess2 = ms.createGuess();
        guess2.resampleWithNumTimes(10);

        // 1 point is too few.
        MucoIterate guess1(guess2);
        guess1.setNumTimes(1);
        SimTK_TEST_MUST_THROW_EXC(guess1.resampleWithNumTimes(10), Exception);
    }

    // TODO ordering of states and controls in MucoIterate should not matter!

    // TODO getting a guess, editing the problem, asking for another guess,
    // requires calling initSolver(). TODO can check the Problem's
    // isObjectUptoDateWithProperties(); simply flipping a flag with
    // updProblem() is not sufficient, b/c a user could make changes way
    // after they get the mutable reference.
}

void testGuessTimeStepping() {
    // This problem is just a simulation (there are no costs), and so the
    // forward simulation guess should reduce the number of iterations to
    // converge, and the guess and solution should also match our own forward
    // simulation.
    MucoTool muco;
    muco.setName("pendulum");
    muco.set_write_solution("false");
    auto& problem = muco.updProblem();
    problem.setModel(createPendulumModel());
    const SimTK::Real initialAngle = 0.25 * SimTK::Pi;
    // Make the simulation interesting.
    problem.setTimeBounds(0, 1);
    problem.setStateInfo("j0/q0/value", {-10, 10}, initialAngle);
    problem.setStateInfo("j0/q0/speed", {-50, 50}, 0);
    problem.setControlInfo("tau0", 0);
    MucoTropterSolver& solver = muco.initSolver();
    solver.set_num_mesh_points(20);
    solver.setGuess("random");
    // With MUMPS: 4 iterations.
    MucoSolution solutionRandom = muco.solve();

    solver.setGuess("time-stepping");
    // With MUMPS: 2 iterations.
    MucoSolution solutionSim = muco.solve();

    SimTK_TEST(solutionSim.getNumIterations() <
            solutionRandom.getNumIterations());

    {
        MucoIterate guess = solver.createGuess("time-stepping");
        SimTK_TEST(solutionSim.compareContinuousVariablesRMS(guess) < 1e-2);

        Model modelCopy(muco.updProblem().getPhase().getModel());
        SimTK::State state = modelCopy.initSystem();
        modelCopy.setStateVariableValue(state, "j0/q0/value", initialAngle);
        Manager manager(modelCopy, state);
        manager.integrate(1.0);

        const auto iterateFromManager =
                MucoIterate::createFromStatesControlsTables(
                muco.getProblem().createRep(), manager.getStatesTable(),
                        modelCopy.getControlsTable());
        SimTK_TEST(solutionSim.compareContinuousVariablesRMS(iterateFromManager) <
                        1e-2);
    }

    // Ensure the forward simulation guess uses the correct time bounds.
    {
        muco.updProblem().setTimeBounds({-10, -5}, {6, 15});
        MucoTropterSolver& solver = muco.initSolver();
        MucoIterate guess = solver.createGuess("time-stepping");
        SimTK_TEST(guess.getTime()[0] == -5);
        SimTK_TEST(guess.getTime()[guess.getNumTimes()-1] == 6);
    }
}

void testMucoIterate() {
    // Reading and writing.
    {
        const std::string fname = "testMuscolloInterface_testMucoIterate.sto";
        SimTK::Vector time(3); time[0] = 0; time[1] = 0.1; time[2] = 0.25;
        MucoIterate orig(time, {"a", "b"}, {"g", "h", "i", "j"}, {"m"},
                {"n", "o"}, SimTK::Test::randMatrix(3, 2), 
                SimTK::Test::randMatrix(3, 4), SimTK::Test::randMatrix(3, 1),
                SimTK::Test::randVector(2).transpose());
        orig.write(fname);

        MucoIterate deserialized(fname);
        SimTK_TEST(deserialized.isNumericallyEqual(orig));
    }

    // Test sealing/unsealing.
    {
        // Create a class that gives access to the sealed functions, which are
        // otherwise protected.
        class MucoIterateDerived : public MucoIterate {
        public:
            using MucoIterate::MucoIterate;
            MucoIterateDerived* clone() const override
            {   return new MucoIterateDerived(*this); }
            void setSealedD(bool sealed) { MucoIterate::setSealed(sealed); }
            bool isSealedD() const { return MucoIterate::isSealed(); }
        };
        MucoIterateDerived iterate;
        SimTK_TEST(!iterate.isSealedD());
        iterate.setSealedD(true);
        SimTK_TEST(iterate.isSealedD());
        SimTK_TEST_MUST_THROW_EXC(iterate.getNumTimes(), MucoIterateIsSealed);
        SimTK_TEST_MUST_THROW_EXC(iterate.getTime(), MucoIterateIsSealed);
        SimTK_TEST_MUST_THROW_EXC(iterate.getStateNames(), MucoIterateIsSealed);
        SimTK_TEST_MUST_THROW_EXC(iterate.getControlNames(),
                MucoIterateIsSealed);
        SimTK_TEST_MUST_THROW_EXC(iterate.getControlNames(),
                MucoIterateIsSealed);

        // The clone() function doesn't call ensureSealed(), but the clone should
        // preserve the value of m_sealed.
        std::unique_ptr<MucoIterateDerived> ptr(iterate.clone());
        SimTK_TEST(ptr->isSealedD());
        SimTK_TEST_MUST_THROW_EXC(iterate.getNumTimes(), MucoIterateIsSealed);
    }

    // getInitialTime(), getFinalTime()
    {
        {
            // With 0 times, these functions throw an exception.
            MucoIterate it;
<<<<<<< HEAD
            SimTK_TEST_MUST_THROW_EXC(it.getInitialTime());
            SimTK_TEST_MUST_THROW_EXC(it.getFinalTime());
=======
            SimTK_TEST_MUST_THROW_EXC(it.getInitialTime(), Exception);
            SimTK_TEST_MUST_THROW_EXC(it.getFinalTime(), Exception);
>>>>>>> 04fe52e8
        }

        {
            SimTK::Vector time = createVectorLinspace(5, -3.1, 8.9);
            std::vector<std::string> snames{"s0", "s1"};
            std::vector<std::string> cnames{"c0"};
            SimTK::Matrix states = SimTK::Test::randMatrix(5, 2);
            SimTK::Matrix controls = SimTK::Test::randMatrix(5, 1);
<<<<<<< HEAD
            MucoIterate it(time, snames, cnames, {}, states, controls,
                    SimTK::RowVector());

            SimTK_TEST(it.getInitialTime(), -3.1);
            SimTK_TEST(it.getFinalTime(), 8.9);
=======
            MucoIterate it(time, snames, cnames, {}, {}, states, controls,
                    SimTK::Matrix(), SimTK::RowVector());

            SimTK_TEST_EQ(it.getInitialTime(), -3.1);
            SimTK_TEST_EQ(it.getFinalTime(), 8.9);
>>>>>>> 04fe52e8
        }

        {
            SimTK::Vector time(1, 7.2);
            std::vector<std::string> snames{"s0", "s1"};
            std::vector<std::string> cnames{"c0"};
            SimTK::Matrix states = SimTK::Test::randMatrix(1, 2);
            SimTK::Matrix controls = SimTK::Test::randMatrix(1, 1);
<<<<<<< HEAD
            MucoIterate it(time, snames, cnames, {}, states, controls,
                    SimTK::RowVector());

            SimTK_TEST(it.getInitialTime(), 7.2);
            SimTK_TEST(it.getFinalTime(), 7.2);
=======
            MucoIterate it(time, snames, cnames, {}, {}, states, controls,
                    SimTK::Matrix(), SimTK::RowVector());

            SimTK_TEST_EQ(it.getInitialTime(), 7.2);
            SimTK_TEST_EQ(it.getFinalTime(), 7.2);
>>>>>>> 04fe52e8
        }
    }


    // compareContinuousVariablesRMS
    auto testCompareContinuousVariablesRMS = [](int NT, int NS, int NC, int NM,
            double duration, double error,
            std::vector<std::string> statesToCompare = {},
            std::vector<std::string> controlsToCompare = {},
            std::vector<std::string> multipliersToCompare = {}) {
        const double t0 = 0.2;
        std::vector<std::string> snames;
        for (int i = 0; i < NS; ++i) snames.push_back("s" + std::to_string(i));
        std::vector<std::string> cnames;
        for (int i = 0; i < NC; ++i) cnames.push_back("c" + std::to_string(i));
        std::vector<std::string> mnames;
        for (int i = 0; i < NM; ++i) mnames.push_back("m" + std::to_string(i));
        SimTK::Matrix states(NT, NS);
        for (int i = 0; i < NS; ++i) {
            states.updCol(i) = createVectorLinspace(NT,
                    SimTK::Test::randDouble(), SimTK::Test::randDouble());
        }
        SimTK::Matrix controls(NT, NC);
        for (int i = 0; i < NC; ++i) {
            controls.updCol(i) = createVectorLinspace(NT,
                    SimTK::Test::randDouble(), SimTK::Test::randDouble());
        }
        SimTK::Matrix multipliers(NT, NM);
        for (int i = 0; i < NM; ++i) {
            multipliers.updCol(i) = createVectorLinspace(NT,
                SimTK::Test::randDouble(), SimTK::Test::randDouble());
        }
        SimTK::Vector time = createVectorLinspace(NT, t0, t0 + duration);
        MucoIterate a(time, snames, cnames, mnames, {}, states, controls, 
                multipliers, SimTK::RowVector());
        MucoIterate b(time, snames, cnames, mnames, {},
                states.elementwiseAddScalar(error),
                controls.elementwiseAddScalar(error),
                multipliers.elementwiseAddScalar(error),
                SimTK::RowVector());
        // If error is constant:
        // sqrt(1/T * integral_t (sum_i^N (err_{i,t}^2))) = sqrt(N)*err
        auto rmsBA = b.compareContinuousVariablesRMS(a, statesToCompare, 
            controlsToCompare, multipliersToCompare);
        int N = 0;
        if (statesToCompare.empty()) N += NS;
        else if (statesToCompare[0] == "none") N += 0;
        else N += (int)statesToCompare.size();
        if (controlsToCompare.empty()) N += NC;
        else if (controlsToCompare[0] == "none") N += 0;
        else N += (int)controlsToCompare.size();
        if (multipliersToCompare.empty()) N += NM;
        else if (multipliersToCompare[0] == "none") N += 0;
        else N += (int)multipliersToCompare.size();
        auto rmsExpected = sqrt(N) * error;
        SimTK_TEST_EQ(rmsBA, rmsExpected);
        auto rmsAB = a.compareContinuousVariablesRMS(b, statesToCompare, 
            controlsToCompare, multipliersToCompare);
        SimTK_TEST_EQ(rmsAB, rmsExpected);
    };

    testCompareContinuousVariablesRMS(10, 2, 1, 1, 0.6, 0.05);
    testCompareContinuousVariablesRMS(21, 2, 0, 2, 15.0, 0.01);
    // 6 is the minimum required number of times; ensure that it works.
    testCompareContinuousVariablesRMS(6, 0, 3, 0, 0.1, 0.9);

    // Providing a subset of states/columns to compare.
    testCompareContinuousVariablesRMS(10, 2, 3, 1, 0.6, 0.05, {"s1"});
    testCompareContinuousVariablesRMS(10, 2, 3, 1, 0.6, 0.05, {}, {"c1"});
    testCompareContinuousVariablesRMS(10, 2, 3, 1, 0.6, 0.05, {"none"}, 
        {"none"}, {"none"});
    // Can't provide "none" along with other state names.
    SimTK_TEST_MUST_THROW_EXC(
        testCompareContinuousVariablesRMS(10, 2, 3, 1, 0.6, 0.05, 
            {"none", "s1"}), Exception);
    SimTK_TEST_MUST_THROW_EXC(
        testCompareContinuousVariablesRMS(10, 2, 3, 1, 0.6, 0.05, {}, 
            {"none, c0"}), Exception);

    // compareParametersRMS
    auto testCompareParametersRMS = [](int NP, double error, 
        std::vector<std::string> parametersToCompare = {}) {
        std::vector<std::string> pnames;
        for (int i = 0; i < NP; ++i) pnames.push_back("p" + std::to_string(i));
        SimTK::RowVector parameters = SimTK::Test::randVector(NP).transpose();
        MucoIterate a(SimTK::Vector(), {}, {}, {}, pnames, SimTK::Matrix(),
            SimTK::Matrix(), SimTK::Matrix(), parameters);
        MucoIterate b(SimTK::Vector(), {}, {}, {}, pnames, SimTK::Matrix(),
            SimTK::Matrix(), SimTK::Matrix(),
            parameters.elementwiseAddScalar(error).getAsRowVector());
        // If error is constant:
        // sqrt(sum_i^N (err_{i}^2) / N) = err
        auto rmsBA = b.compareParametersRMS(a, parametersToCompare);
        auto rmsExpected = error;
        SimTK_TEST_EQ(rmsBA, rmsExpected);
        auto rmsAB = a.compareParametersRMS(b, parametersToCompare);
        SimTK_TEST_EQ(rmsAB, rmsExpected);
    };
    // Compare one parameter.
    testCompareParametersRMS(1, 0.01);
    // Compare subsets of available parameters.
    testCompareParametersRMS(5, 0.5);
    testCompareParametersRMS(5, 0.5, {"p0"});
    testCompareParametersRMS(5, 0.5, {"p1", "p2"});
    // Compare a lot of parameters.
    testCompareParametersRMS(100, 0.5);
}

void testInterpolate() {
    SimTK::Vector x(2);
    x[0] = 0;
    x[1] = 1;

    SimTK::Vector y(2);
    y[0] = 1;
    y[1] = 0;

    SimTK::Vector newX(4);
    newX[0] = -1;
    newX[1] = 0.25;
    newX[2] = 0.75;
    newX[3] = 1.5;

    SimTK::Vector newY = interpolate(x, y, newX);

    SimTK_TEST(SimTK::isNaN(newY[0]));
    SimTK_TEST_EQ(newY[1], 0.75);
    SimTK_TEST_EQ(newY[2], 0.25);
    SimTK_TEST(SimTK::isNaN(newY[3]));
}

int main() {
    SimTK_START_TEST("testMuscolloInterface");
        SimTK_SUBTEST(testSlidingMass);
        SimTK_SUBTEST(testSolverOptions);
        //SimTK_SUBTEST(testEmpty);
        //SimTK_SUBTEST(testCopy);
        //SimTK_SUBTEST(testSolveRepeatedly);
        //SimTK_SUBTEST(testOMUCOSerialization);
        SimTK_SUBTEST(testBounds);
        SimTK_SUBTEST(testBuildingProblem);
        SimTK_SUBTEST(testWorkflow);

        SimTK_SUBTEST(testStateTracking);
        SimTK_SUBTEST(testGuess);
        SimTK_SUBTEST(testGuessTimeStepping);
        SimTK_SUBTEST(testMucoIterate);


        SimTK_SUBTEST(testInterpolate);
    SimTK_END_TEST();
}<|MERGE_RESOLUTION|>--- conflicted
+++ resolved
@@ -403,11 +403,8 @@
 
         MucoTropterSolver& solver = muco.initSolver();
         solver.set_num_mesh_points(20);
-<<<<<<< HEAD
-=======
         MucoIterate guess = solver.createGuess("random");
         guess.setTime(createVectorLinspace(20, 0.0, 3.0));
->>>>>>> 04fe52e8
         solver.setGuess("random");
         muco.solve();
 
@@ -416,12 +413,6 @@
         // the solver's problem is cleared.
         // TODO which solver settings should be preserved?
         // TODO manage notifications if the problem is dirtied.
-<<<<<<< HEAD
-        SimTK_TEST(solver.getGuess().empty());
-        MucoSolution solution5 = muco.solve();
-
-        SimTK_TEST_EQ(solution5.getFinalTime(), 5.8);
-=======
         // TODO ideally the guess is not cleared.
         SimTK_TEST(!solver.getGuess().empty());
         // TODO guess now violates the bounds...what happens?
@@ -430,7 +421,6 @@
         guess.setTime(createVectorLinspace(20, 0.0, 7.0));
         MucoSolution solution = muco.solve();
         SimTK_TEST_EQ(solution.getFinalTime(), 5.8);
->>>>>>> 04fe52e8
     }
 
     // Default bounds.
@@ -441,24 +431,6 @@
         model.finalizeFromProperties();
         auto& coord = model.updComponent<Coordinate>("slider/position");
         coord.setRangeMin(-10); coord.setRangeMax(15);
-<<<<<<< HEAD
-        problem.setModel(model);
-        // TODO should any initialization be necessary at this point?
-        // TODO problem should have `createProxy()`.
-        MucoProblemProxy proxy(problem);
-        const auto& info = proxy.getStateInfo("slider/position/value");
-        SimTK_TEST(info.getBounds().getLower(), -10);
-        SimTK_TEST(info.getBounds().getUpper(),  15);
-    }
-
-    // TODO MucoCost and MucoParameter cache pointers into some model.
-    {
-        MucoFinalTimeCost cost;
-        // TODO must be initialized first.
-        SimTK_TEST_MUST_THROW_EXC(cost.calcEndpointCost(state));
-    }
-
-=======
         auto& actu = model.updComponent<ScalarActuator>("actuator");
         actu.setMinControl(35);
         actu.setMaxControl(56);
@@ -519,7 +491,6 @@
     // TODO         SimTK_TEST_MUST_THROW_EXC(problem.getCost("cost0"), Exception);
     // TODO     }
     // TODO }
->>>>>>> 04fe52e8
 
     // Cache could live in:
     //  - MucoProblem
@@ -1015,13 +986,8 @@
         {
             // With 0 times, these functions throw an exception.
             MucoIterate it;
-<<<<<<< HEAD
-            SimTK_TEST_MUST_THROW_EXC(it.getInitialTime());
-            SimTK_TEST_MUST_THROW_EXC(it.getFinalTime());
-=======
             SimTK_TEST_MUST_THROW_EXC(it.getInitialTime(), Exception);
             SimTK_TEST_MUST_THROW_EXC(it.getFinalTime(), Exception);
->>>>>>> 04fe52e8
         }
 
         {
@@ -1030,19 +996,11 @@
             std::vector<std::string> cnames{"c0"};
             SimTK::Matrix states = SimTK::Test::randMatrix(5, 2);
             SimTK::Matrix controls = SimTK::Test::randMatrix(5, 1);
-<<<<<<< HEAD
-            MucoIterate it(time, snames, cnames, {}, states, controls,
-                    SimTK::RowVector());
-
-            SimTK_TEST(it.getInitialTime(), -3.1);
-            SimTK_TEST(it.getFinalTime(), 8.9);
-=======
             MucoIterate it(time, snames, cnames, {}, {}, states, controls,
                     SimTK::Matrix(), SimTK::RowVector());
 
             SimTK_TEST_EQ(it.getInitialTime(), -3.1);
             SimTK_TEST_EQ(it.getFinalTime(), 8.9);
->>>>>>> 04fe52e8
         }
 
         {
@@ -1051,19 +1009,11 @@
             std::vector<std::string> cnames{"c0"};
             SimTK::Matrix states = SimTK::Test::randMatrix(1, 2);
             SimTK::Matrix controls = SimTK::Test::randMatrix(1, 1);
-<<<<<<< HEAD
-            MucoIterate it(time, snames, cnames, {}, states, controls,
-                    SimTK::RowVector());
-
-            SimTK_TEST(it.getInitialTime(), 7.2);
-            SimTK_TEST(it.getFinalTime(), 7.2);
-=======
             MucoIterate it(time, snames, cnames, {}, {}, states, controls,
                     SimTK::Matrix(), SimTK::RowVector());
 
             SimTK_TEST_EQ(it.getInitialTime(), 7.2);
             SimTK_TEST_EQ(it.getFinalTime(), 7.2);
->>>>>>> 04fe52e8
         }
     }
 
