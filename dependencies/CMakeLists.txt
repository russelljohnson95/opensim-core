# This CMake file implements the super-build procedure to download, configure,
# compile and install all OpenSim dependencies. Using super-build is optional.
# OpenSim does not use this file directly.

project(OpenSimDependencies)
# We require a version of CMake that supports Visual Studio 2015.
cmake_minimum_required(VERSION 3.2)

include(ExternalProject)
include(CMakeParseArguments)

# Set the default for CMAKE_INSTALL_PREFIX.
function(SetDefaultCMakeInstallPrefix)
    get_filename_component(BASE_DIR ${CMAKE_SOURCE_DIR} DIRECTORY)
    # Move one directory up to the folder adjacent to the opensim-core folder.
    get_filename_component(BASE_DIR ${BASE_DIR} DIRECTORY)
    # Default install prefix for OpenSim dependencies. If user changes
    # CMAKE_INSTALL_PREFIX, this directory will be removed.
    set(DEFAULT_CMAKE_INSTALL_PREFIX 
        ${BASE_DIR}/opensim_dependencies_install
        CACHE
        INTERNAL
        "Default CMAKE_INSTALL_PREFIX for OpenSim dependencies.")

    if(CMAKE_INSTALL_PREFIX_INITIALIZED_TO_DEFAULT)
        set(CMAKE_INSTALL_PREFIX 
            ${DEFAULT_CMAKE_INSTALL_PREFIX}
            CACHE
            PATH
            "Directory to install binaries of OpenSim dependencies."
            FORCE)
    endif()
endfunction()

# CMake doesn't clear prefix directories when user changes it. 
# Remove it to avoid confusion.
function(RemoveDefaultInstallDirIfEmpty DIR)
    file(GLOB CONTENTS ${DIR}/*)
    if(NOT CONTENTS)
        file(REMOVE_RECURSE ${DIR})
    endif()
endfunction()

# Set the default for CMAKE_BUILD_TYPE.
function(SetDefaultCMakeBuildType)
    # CMAKE_BUILD_TYPE is only applicable for single configuration generators.
    if(NOT CMAKE_CONFIGURATION_TYPES)
        set(DOCSTRING "Build type to use for dependencies. Possible values --")
        set(DOCSTRING "${DOCSTRING} Debug, Release, RelWithDebInfo,")
        set(DOCSTRING "${DOCSTRING} MinSizeRel.")

        set(CMAKE_BUILD_TYPE
            RelWithDebInfo
            CACHE
            STRING
            ${DOCSTRING})
    endif()
endfunction()


# Add a dependency. Arguments:
#   NAME       -- (Required) Name of the project.
#   DEFAULT    -- (Required) Default value for SUPERBUILD_${NAME} variable.
#   URL        -- (Required) URL for a zip or tar.gz file of the source code.
#   GIT_URL    -- (Required) git repository to download the sources from.
#   GIT_TAG    -- (Required) git tag to checkout before commencing build.
#   DEPENDS    -- (Optional) Other projects this project depends on.
#   CMAKE_ARGS -- (Optional) A CMake list of arguments to be passed to CMake 
#                 while building the project.
# You must provide either URL or GIT_URL and GIT_TAG, but not all 3.
function(AddDependency)
    set(onevalueargs NAME DEFAULT URL GIT_URL GIT_TAG)
    set(multiValueArgs DEPENDS CMAKE_ARGS)
    cmake_parse_arguments(DEP "" "${onevalueargs}" "${multiValueArgs}" ${ARGN})

    # Check for presence of required arguments.
    if(NOT (DEP_NAME AND ((DEP_GIT_URL AND DEP_GIT_TAG) OR DEP_URL)))
        set(MSG "One or more required arguments are missing. Please check the ")
        set(MSG "${MSG}AddDependency() call.")
        message(FATAL_ERROR ${MSG})
    endif()

    # Add a cache entry providing option for user to use (or not) superbuild.
    set(SUPERBUILD_${DEP_NAME} ${DEP_DEFAULT} CACHE BOOL
        "Automatically download, configure, build and install ${DEP_NAME}")

    if(SUPERBUILD_${DEP_NAME})
        set(SOURCE_DIR  ${CMAKE_SOURCE_DIR}/${DEP_NAME})
        set(BINARY_DIR  ${CMAKE_BINARY_DIR}/${DEP_NAME})
        set(INSTALL_DIR ${CMAKE_INSTALL_PREFIX}/${DEP_NAME})

        set(DEFAULT_INSTALL_DIR ${DEFAULT_CMAKE_INSTALL_PREFIX}/${DEP_NAME})
        RemoveDefaultInstallDirIfEmpty(${DEFAULT_INSTALL_DIR})

        set(CMAKE_ARGS -DCMAKE_INSTALL_PREFIX:PATH=${INSTALL_DIR})
        if(NOT CMAKE_CONFIGURATION_TYPES)
            list(APPEND CMAKE_ARGS
                -DCMAKE_BUILD_TYPE:STRING=${CMAKE_BUILD_TYPE})
        endif()
        list(APPEND CMAKE_ARGS ${DEP_CMAKE_ARGS})

        # Forward cmake arguments to dependencies.
        list(APPEND CMAKE_ARGS
             -DCMAKE_CXX_COMPILER:STRING=${CMAKE_CXX_COMPILER})
        list(APPEND CMAKE_ARGS
             -DCMAKE_C_COMPILER:STRING=${CMAKE_C_COMPILER})
        list(APPEND CMAKE_ARGS
             -DCMAKE_CXX_FLAGS:STRING=${CMAKE_CXX_FLAGS})
        list(APPEND CMAKE_ARGS
             -DCMAKE_CXX_FLAGS_DEBUG:STRING=${CMAKE_CXX_FLAGS_DEBUG})
        list(APPEND CMAKE_ARGS
             -DCMAKE_CXX_FLAGS_MINSIZEREL:STRING=${CMAKE_CXX_FLAGS_MINSIZEREL})
        list(APPEND CMAKE_ARGS
             -DCMAKE_CXX_FLAGS_RELEASE:STRING=${CMAKE_CXX_FLAGS_RELEASE})
        list(APPEND CMAKE_ARGS
             -DCMAKE_CXX_FLAGS_RELWITHDEBINFO:STRING=${CMAKE_CXX_FLAGS_RELWITHDEBINFO})
        list(APPEND CMAKE_ARGS
             -DCMAKE_C_FLAGS:STRING=${CMAKE_C_FLAGS})
        list(APPEND CMAKE_ARGS
             -DCMAKE_C_FLAGS_DEBUG:STRING=${CMAKE_C_FLAGS_DEBUG})
        list(APPEND CMAKE_ARGS
             -DCMAKE_C_FLAGS_MINSIZEREL:STRING=${CMAKE_C_FLAGS_MINSIZEREL})
        list(APPEND CMAKE_ARGS
             -DCMAKE_C_FLAGS_RELEASE:STRING=${CMAKE_C_FLAGS_RELEASE})
        list(APPEND CMAKE_ARGS
             -DCMAKE_C_FLAGS_RELWITHDEBINFO:STRING=${CMAKE_C_FLAGS_RELWITHDEBINFO})
        if(APPLE)
            list(APPEND CMAKE_ARGS
                 -DCMAKE_OSX_DEPLOYMENT_TARGET:STRING=${CMAKE_OSX_DEPLOYMENT_TARGET})
        endif()
        if(SWIG_EXECUTABLE)
            list(APPEND CMAKE_ARGS -DSWIG_EXECUTABLE:FILEPATH=${SWIG_EXECUTABLE})
        endif()

        if(DEP_GIT_URL)
            ExternalProject_Add(${DEP_NAME}
                DEPENDS          ${DEP_DEPENDS}
                TMP_DIR          ${BINARY_DIR}/tmp
                STAMP_DIR        ${BINARY_DIR}/stamp
                GIT_REPOSITORY   ${DEP_GIT_URL}
                GIT_TAG          ${DEP_GIT_TAG}
                SOURCE_DIR       ${SOURCE_DIR}
                CMAKE_CACHE_ARGS ${CMAKE_ARGS}
                BINARY_DIR       ${BINARY_DIR}/build
                INSTALL_DIR      ${INSTALL_DIR})
        else()
            ExternalProject_Add(${DEP_NAME}
                DEPENDS          ${DEP_DEPENDS}
                TMP_DIR          ${BINARY_DIR}/tmp
                STAMP_DIR        ${BINARY_DIR}/stamp
                URL              ${DEP_URL}
                SOURCE_DIR       ${SOURCE_DIR}
                CMAKE_CACHE_ARGS ${CMAKE_ARGS}
                BINARY_DIR       ${BINARY_DIR}/build
                INSTALL_DIR      ${INSTALL_DIR})
        endif()
    else()
        file(REMOVE_RECURSE ${CMAKE_BINARY_DIR}/${DEP_NAME})
        file(REMOVE_RECURSE ${CMAKE_INSTALL_PREFIX}/${DEP_NAME})
    endif()
endfunction()


SetDefaultCMakeInstallPrefix()
SetDefaultCMakeBuildType()

####################### Add dependencies below.

AddDependency(NAME       ezc3d
              DEFAULT    OFF
              GIT_URL    https://github.com/pyomeca/ezc3d.git
              GIT_TAG    Release_1.3.6
              CMAKE_ARGS -DBUILD_EXAMPLE:BOOL=OFF)

AddDependency(NAME       BTK
              DEFAULT    OFF
              # GIT_URL  https://github.com/Biomechanical-ToolKit/BTKCore.git
              GIT_URL    https://github.com/opensim-org/BTKCore.git
              GIT_TAG    6d787d0be223851a8f454f2ee8c7d9e47b84cbbe
              CMAKE_ARGS -DBUILD_SHARED_LIBS:BOOL=ON)

AddDependency(NAME       simbody
              DEFAULT    ON
<<<<<<< HEAD
              GIT_URL    https://github.com/simbody/simbody.git
              GIT_TAG    Simbody-3.7
=======
              URL        https://github.com/simbody/simbody.git
              TAG        8cad2aa70b6c30410302c9d096ad3df1d2f73750
>>>>>>> 8acecf6a
              CMAKE_ARGS -DBUILD_EXAMPLES:BOOL=OFF 
                         -DBUILD_TESTING:BOOL=OFF)

AddDependency(NAME       docopt
              DEFAULT    ON
              GIT_URL    https://github.com/docopt/docopt.cpp.git
              GIT_TAG    3dd23e3280f213bacefdf5fcb04857bf52e90917)


AddDependency(NAME       spdlog
              DEFAULT    ON
              GIT_URL    https://github.com/gabime/spdlog.git
              GIT_TAG    v1.4.1
              CMAKE_ARGS -DSPDLOG_BUILD_BENCH:BOOL=OFF
                         -DSPDLOG_BUILD_TESTS:BOOL=OFF
                         -DSPDLOG_BUILD_EXAMPLE:BOOL=OFF
                         -DCMAKE_POSITION_INDEPENDENT_CODE:BOOL=ON)

AddDependency(NAME    eigen
              DEFAULT ON
              URL     https://gitlab.com/libeigen/eigen/-/archive/3.3.7/eigen-3.3.7.zip)

AddDependency(NAME colpack
              DEFAULT ON
              GIT_URL https://github.com/opensim-org/colpack.git
              GIT_TAG 72f691e91d59e8eb2123f258e67a4ddc72d105ee
              CMAKE_ARGS -DCMAKE_DEBUG_POSTFIX:STRING=_d
                         -DENABLE_EXAMPLES:BOOL=OFF
                         -DCMAKE_POSITION_INDEPENDENT_CODE:BOOL=ON)

set(SUPERBUILD_adolc ON CACHE BOOL 
    "Automatically download, configure, build and install adolc")
set(SUPERBUILD_ipopt ON CACHE BOOL 
    "Automatically download, configure, build and install ipopt")

set(SUPERBUILD_casadi ON CACHE BOOL 
    "Automatically download, configure, build and install casadi")

if (WIN32)

    if(SUPERBUILD_adolc)
        # ADOL-C: Download pre-built binaries.
        # TODO allow building from source, so we can use a Debug version of
        # ADOL-C.
        set(ADOLC_INSTALL_CMD "${CMAKE_COMMAND}" -E copy_directory
            "${CMAKE_BINARY_DIR}/ADOLC-prefix/src/ADOLC"
            "${CMAKE_INSTALL_PREFIX}/adol-c")
        ExternalProject_Add(adolc
            URL https://sourceforge.net/projects/myosin/files/adolc/adolc_sparse_x64.zip
            CONFIGURE_COMMAND ""
            BUILD_COMMAND ""
            INSTALL_COMMAND ${ADOLC_INSTALL_CMD})
    endif()


    if(SUPERBUILD_ipopt)
    
        # Ipopt: Download pre-built binaries built by chrisdembia.
        # This binary distribution comes with MUMPS and OpenBLAS.
        # Compiled with clang-cl 5.0 and flang, using conda.
        # Unfortunately, we do not have scripts to recreate this binary :(.
        set(IPOPT_INSTALL_CMD "${CMAKE_COMMAND}" -E copy_directory
            "${CMAKE_BINARY_DIR}/ipopt-prefix/src/ipopt"
            "${CMAKE_INSTALL_PREFIX}/ipopt")
        ExternalProject_Add(ipopt
            URL https://sourceforge.net/projects/myosin/files/ipopt/ipopt-mumps-flang-openblas-win64.zip
            CONFIGURE_COMMAND ""
            BUILD_COMMAND ""
            INSTALL_COMMAND ${IPOPT_INSTALL_CMD})

        # Previously attempted option:
        # Ipopt: Download pre-built binaries from the YARP/iCub project.
        # This binary distribution comes with MUMPS (which contains Fortran
        # code compiled with the proprietary Intel Fortran compiler).
        # set(IPOPT_INSTALL_CMD "${CMAKE_COMMAND}" -E copy_directory
            # "${CMAKE_BINARY_DIR}/ipopt-prefix/src/ipopt"
            # "${CMAKE_INSTALL_PREFIX}/ipopt")
        # ExternalProject_Add(ipopt
            # URL http://www.icub.org/download/3rd-party/ipopt-3.12.7_msvc14_x86_amd64.zip
            # CONFIGURE_COMMAND ""
            # BUILD_COMMAND ""
            # INSTALL_COMMAND ${IPOPT_INSTALL_CMD})

        # COIN-OR may make binaries available on GitHub (see release 3.13.2),
        # likely using Intel Fortran.
        # https://github.com/coin-or/Ipopt/releases

    endif()
else()

    if(NOT XCODE)
        set(BUILD_FLAGS "-j4")
    endif()

    if(SUPERBUILD_adolc)
        # TODO copy source code into dependencies dir. OR make clean.
        # TODO rename to adol-c
        # TODO add debug symbols if building in Debug (but ADOL-C doesn't
        # compile with debug symbols right now).
        # TODO for macOS, will need to make ADOL-C change where it expects to
        # find ColPack's libraries (lib, not lib64).
        # https://github.com/Homebrew/homebrew-science/blob/master/adol-c.rb
        # TODO must have autoreconf, glibtoolize (brew install autoconf,
        # automake, libtool?)
        ExternalProject_Add(adolc
            DEPENDS           colpack
            GIT_REPOSITORY    https://github.com/coin-or/ADOL-C.git
            GIT_TAG           releases/2.6.3
            #SOURCE_DIR        "${CMAKE_SOURCE_DIR}/adol-c"
            #BINARY_DIR        "${CMAKE_SOURCE_DIR}/adol-c"
            INSTALL_DIR       "${CMAKE_INSTALL_PREFIX}/adol-c"
            CONFIGURE_COMMAND autoreconf -fi <SOURCE_DIR>
                COMMAND <SOURCE_DIR>/configure --prefix=<INSTALL_DIR>
                                               --enable-sparse
                                               --with-colpack=${CMAKE_INSTALL_PREFIX}/colpack
                                               --with-boost=no
            BUILD_COMMAND ${CMAKE_MAKE_PROGRAM} ${BUILD_FLAGS}
            INSTALL_COMMAND ${CMAKE_MAKE_PROGRAM} install)
    endif()

    if(SUPERBUILD_ipopt)
        # TODO --enable-debug if building in Debug.
        # TODO must have gfortran for MUMPS (brew install gcc).
        # TODO CMake documentation says "Whether the current working directory
        # is preserved between commands is not defined. Behavior of shell
        # operators like && is not defined."
        # Patch the scripts that download Metis and MUMPS to use our
        # Sourceforge mirror. The original links are not reliable.
        ExternalProject_Add(ipopt
            URL https://www.coin-or.org/download/source/Ipopt/Ipopt-3.12.8.zip
            INSTALL_DIR "${CMAKE_INSTALL_PREFIX}/ipopt"
            PATCH_COMMAND cd <SOURCE_DIR>/ThirdParty/Metis && patch < ${CMAKE_SOURCE_DIR}/get.Metis.patch
                  COMMAND cd <SOURCE_DIR>/ThirdParty/Metis && ./get.Metis
                  COMMAND cd <SOURCE_DIR>/ThirdParty/Mumps && patch < ${CMAKE_SOURCE_DIR}/get.Mumps.patch
                  COMMAND cd <SOURCE_DIR>/ThirdParty/Mumps && ./get.Mumps
            # GCC 10 generates a warning when compling MUMPS that we must suppress using
            # -fallow-argument-mismatch.
            # Suppress warnings treated as errors in Clang/LLVM with -Wno-error=implicit-function-declaration
            CONFIGURE_COMMAND <SOURCE_DIR>/configure --prefix=<INSTALL_DIR> ADD_FFLAGS=-fallow-argument-mismatch ADD_CFLAGS=-Wno-error=implicit-function-declaration
            BUILD_COMMAND ${CMAKE_MAKE_PROGRAM} ${BUILD_FLAGS}
            INSTALL_COMMAND ${CMAKE_MAKE_PROGRAM} install)
    endif()

endif()

if(SUPERBUILD_casadi)
    AddDependency(NAME       casadi
                  DEFAULT    ON
                  DEPENDS    ipopt
                  GIT_URL    https://github.com/casadi/casadi.git
                  # This commit is from casadi's develop branch, 2020-06-20
                  GIT_TAG    d074c221e22bd754f240f3597371418733e5efd4
                  CMAKE_ARGS -DWITH_IPOPT:BOOL=ON
                             -DWITH_THREAD:BOOL=ON
                             -DWITH_EXAMPLES:BOOL=OFF
                             -DPKG_CONFIG_USE_CMAKE_PREFIX_PATH:BOOL=ON
                             -DCMAKE_PREFIX_PATH:PATH=${CMAKE_INSTALL_PREFIX}/ipopt
                  )
endif()

#######################

RemoveDefaultInstallDirIfEmpty("${DEFAULT_CMAKE_INSTALL_PREFIX}")<|MERGE_RESOLUTION|>--- conflicted
+++ resolved
@@ -181,13 +181,8 @@
 
 AddDependency(NAME       simbody
               DEFAULT    ON
-<<<<<<< HEAD
-              GIT_URL    https://github.com/simbody/simbody.git
-              GIT_TAG    Simbody-3.7
-=======
               URL        https://github.com/simbody/simbody.git
               TAG        8cad2aa70b6c30410302c9d096ad3df1d2f73750
->>>>>>> 8acecf6a
               CMAKE_ARGS -DBUILD_EXAMPLES:BOOL=OFF 
                          -DBUILD_TESTING:BOOL=OFF)
 
