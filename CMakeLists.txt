PROJECT (OpenSim)
#
# Build of OpenSim. There are three steps:
#    (1) Choose appropriate platform
#    (2) Locate Simbody and its dependent libraries
#    (3) Build OpenSim libraries and executables
#    
#
#----------------------------------------------------

cmake_minimum_required(VERSION 2.8.6)
if(COMMAND cmake_policy)
        cmake_policy(SET CMP0003 NEW)
        cmake_policy(SET CMP0005 NEW)
endif(COMMAND cmake_policy)


# OpenSim version.
# ----------------
SET(OPENSIM_MAJOR_VERSION 3)
SET(OPENSIM_MINOR_VERSION 2)
SET(OPENSIM_PATCH_VERSION 0)

# Don't include the patch version if it is 0.
SET(PATCH_VERSION_STRING)
IF(OPENSIM_PATCH_VERSION)
    SET(PATCH_VERSION_STRING ".${OPENSIM_PATCH_VERSION}")
ENDIF()

SET(OPENSIM_VERSION
    "${OPENSIM_MAJOR_VERSION}.${OPENSIM_MINOR_VERSION}${PATCH_VERSION_STRING}"
    )


# CMake module path.
# ------------------
SET(CMAKE_MODULE_PATH ${PROJECT_SOURCE_DIR}/cmake)
INCLUDE(OpenSimMacros)


# Build binary directory.
# -----------------------
SET(BUILD_BINARY_DIR ${CMAKE_BINARY_DIR}
    CACHE PATH 
    "The OpenSim build (not the install) puts all the libraries and executables together here (with /Release, etc. appended on some platforms).")

# Make everything go in the same binary directory. (These are CMake-defined
# variables.)
SET(EXECUTABLE_OUTPUT_PATH ${BUILD_BINARY_DIR})
SET(LIBRARY_OUTPUT_PATH ${BUILD_BINARY_DIR})


# Build using namespace.
# ----------------------
<<<<<<< HEAD
IF(WIN32)
    # Use this to generate a private set of libraries whose names
    # won't conflict with installed versions.
    SET(BUILD_USING_NAMESPACE "" CACHE STRING
        "All library names will be prefixed with 'xxx_' if this is set to xxx. Only used on Windows.")

    SET(NameSpace)
    IF(BUILD_USING_NAMESPACE)
        SET(NameSpace "${BUILD_USING_NAMESPACE}_")
    ENDIF(BUILD_USING_NAMESPACE)

    #
    # These are the names of all the libraries we depend on. These are
    # target names so can be used to specify dependencies of one library
    # on another. (In Debug mode the actual targets will have "_d" appended.)
    #

    SET(SimTKSIMBODY_LIBRARY_NAME ${NameSpace}SimTKsimbody CACHE STRING
        "Base name of the library being built; can't be changed here; see BUILD_USING_NAMESPACE variable."
        FORCE)
    SET(SimTKMATH_LIBRARY_NAME ${NameSpace}SimTKmath CACHE STRING
        "Base name of the library being built; can't be changed here; see BUILD_USING_NAMESPACE variable."
        FORCE)
    SET(SimTKCOMMON_LIBRARY_NAME ${NameSpace}SimTKcommon CACHE STRING
        "Base name of the library being built; can't be changed here; see BUILD_USING_NAMESPACE variable."
        FORCE)
    MARK_AS_ADVANCED( SimTKSIMBODY_LIBRARY_NAME )
    MARK_AS_ADVANCED( SimTKMATH_LIBRARY_NAME )
    MARK_AS_ADVANCED( SimTKCOMMON_LIBRARY_NAME )
=======
# Use this to generate a private set of libraries whose names
# won't conflict with installed versions.
SET(BUILD_USING_NAMESPACE "" CACHE STRING
    "All library names will be prefixed with 'xxx_' if this is set to xxx.")
>>>>>>> 076cea27

ENDIF()

# Specify number of cores to run for build
SET(PROCESSOR_COUNT 8 CACHE STRING "Number of processors in the CPU")
MARK_AS_ADVANCED(PROCESSOR_COUNT)


# Simbody libraries.
# ------------------
# This will be initialized to the environment variable of the same name
# if it is set, otherwise it will be empty.
SET(SIMBODY_HOME $ENV{SIMBODY_HOME} CACHE
    PATH "The location of the Simbody installation to use; you can change this. Set as empty to let CMake search for Simbody automatically.")


# Platform.
# ---------
# Create a platform name useful for finding things in the Platform
# directory.
IF(WIN32)
    IF(CMAKE_GENERATOR MATCHES  "Visual Studio 8")
        SET(VCVERSION VC8)
    ENDIF(CMAKE_GENERATOR MATCHES  "Visual Studio 8")
    IF(CMAKE_GENERATOR MATCHES  "Visual Studio 9")
        SET(VCVERSION VC9)
    ENDIF(CMAKE_GENERATOR MATCHES  "Visual Studio 9")
    IF(CMAKE_GENERATOR MATCHES  "Visual Studio 10")
        #NOTE: VC12 (VS2013) does not require explicit link line to Psapi library
        #Specifying here so it will link for VC10
        link_libraries(Psapi)
        SET(VCVERSION VC10)
    ENDIF(CMAKE_GENERATOR MATCHES  "Visual Studio 10")
    SET(Platform "Windows")
    SET(NATIVE_COPY_CMD copy)
ELSEIF(APPLE)
    SET(Platform Mac)
    SET(PLATFORM_NAME Mac)
    SET(NATIVE_COPY_CMD cp)
ELSE()
    SET(Platform Linux)
    SET(PLATFORM_NAME Linux)
    SET(NATIVE_COPY_CMD cp)
ENDIF()

# In addition to the platform name we need to know the Application Binary
# Interface (ABI) we're building for. Currently that is either x86, meaning
# 32 bit Intel instruction set, or x64 for 64 bit Intel instruction set.
# Kevin: Since Ubuntu 12 64bit libraries are in lib not lib64 (This in 
# response of Sherm's change on Simbody)

IF(CMAKE_SIZEOF_VOID_P EQUAL 8)
    SET(PLATFORM_ABI x64)
    SET(ARCH64 ON) 
    #    SET(LIB64 64) Ubuntu 12.05
ELSE()
    SET(PLATFORM_ABI x86)
ENDIF()

SET(BUILD_PLATFORM "${PLATFORM_NAME}:${PLATFORM_ABI}" CACHE STRING
    "This is the platform and ABI we're building for. Not changeable here; use a different CMake generator instead."
    FORCE)

#######################################################################
# Allow build of binaries on Leopard that work on Tiger
# Plus, -m32 is required for building on Snow Leopard, until we have a 64-bit Mac Lapack
IF( APPLE )
    SET( CMAKE_CXX_FLAGS "${CMAKE_CXX_FLAGS} -mmacosx-version-min=10.8 -m32" )
    SET( CMAKE_C_FLAGS "${CMAKE_C_FLAGS} -mmacosx-version-min=10.8 -m32" )
   SET( LIB64  )
   SET(ARCH64 OFF) 
ENDIF( APPLE )

IF(NOT MSVC AND NOT XCODE AND NOT CMAKE_BUILD_TYPE)
    SET(CMAKE_BUILD_TYPE Release CACHE STRING "Debug or Release build" FORCE)
ENDIF()

## Choose the maximum level of x86 instruction set that the compiler is 
## allowed to use. Was using sse2 but changed to let the compilers choose. Most
## will probably use sse2 or later by default.
## On 64 bit MSVC, the default is sse2 and the argument
## isn't recognized so we won't specify it.

if (CMAKE_CL_64)
    set(default_build_inst_set)
else()
    # Here's where we used to set sse2. Leaving this line in
    # case we decide to specify a default value again.
    set(default_build_inst_set)
endif()

## This can be set to a different value by the person running CMake.
SET(BUILD_INST_SET ""
    CACHE STRING 
    "CPU instruction level compiler is permitted to use (default: let compiler decide).")
MARK_AS_ADVANCED( BUILD_INST_SET )

if (BUILD_INST_SET)
    set(inst_set_to_use ${BUILD_INST_SET})
else()
    set(inst_set_to_use ${default_build_inst_set})
endif()

## When building in any of the Release modes, tell gcc to use not-quite most
## aggressive optimization and to generate SSE2 floating point instructions.
## Here we are specifying *all* of the Release flags, overriding CMake's
## defaults.  Watch out for optimizer bugs in particular gcc versions!

IF(${CMAKE_CXX_COMPILER_ID} MATCHES "GNU" OR
        ${CMAKE_CXX_COMPILER_ID} MATCHES "Clang")
    if (inst_set_to_use)
        string(TOLOWER ${inst_set_to_use} GCC_INST_SET)
        set(GCC_INST_SET "-m${GCC_INST_SET}")
    else()
        set(GCC_INST_SET)
    endif()

    # Get the gcc version number in major.minor.build format
    execute_process(COMMAND ${CMAKE_C_COMPILER} -dumpversion
                    OUTPUT_VARIABLE GCC_VERSION)


    # Testing with Clang 3.3 on Ubuntu 14.04 shows a 5% decrease
    # in the runtime of the tests when we enable loop unrolling.
    SET(GCC_OPT_ENABLE "-funroll-loops")

    # If you know of optimization bugs that affect SimTK in particular
    # gcc versions, this is the place to turn off those optimizations.
    SET(GCC_OPT_DISABLE)
    # We know Gcc 4.4.3 on Ubuntu 10 is buggy and that Snow Leopard's
    # 4.2.1 is not. To be safe for now we'll assume anything over 4.3
    # should have these disabled.
    if (GCC_VERSION VERSION_GREATER 4.3 OR GCC_VERSION VERSION_EQUAL 4.3)
        SET(GCC_OPT_DISABLE 
    "-fno-tree-vrp -fno-strict-aliasing -fno-guess-branch-probability")
    endif()

    # C++
    SET(CMAKE_CXX_FLAGS_DEBUG          "-g ${GCC_INST_SET}" 
      CACHE STRING "g++ Debug build compile flags" FORCE)
    SET(CMAKE_CXX_FLAGS_RELEASE        
      "-DNDEBUG -O2 ${GCC_OPT_ENABLE} ${GCC_OPT_DISABLE} ${GCC_INST_SET}" 
      CACHE STRING "g++ Release build compile flags" FORCE)
    SET(CMAKE_CXX_FLAGS_RELWITHDEBINFO 
      "-DNDEBUG -O2 -g ${GCC_OPT_ENABLE} ${GCC_OPT_DISABLE} ${GCC_INST_SET}" 
      CACHE STRING "g++ RelWithDebInfo build compile flags" FORCE)
    SET(CMAKE_CXX_FLAGS_MINSIZEREL     "-DNDEBUG -Os ${GCC_INST_SET}" 
      CACHE STRING "g++ MinSizeRel build compile flags" FORCE)

    # C
    SET(CMAKE_C_FLAGS_DEBUG            "-g ${GCC_INST_SET}" 
      CACHE STRING "gcc Debug build compile flags" FORCE)
    SET(CMAKE_C_FLAGS_RELEASE          
      "-DNDEBUG -O2 ${GCC_OPT_ENABLE} ${GCC_OPT_DISABLE} ${GCC_INST_SET}" 
      CACHE STRING "gcc Release build compile flags" FORCE)
    SET(CMAKE_C_FLAGS_RELWITHDEBINFO   
      "-DNDEBUG -O2 -g ${GCC_OPT_ENABLE} ${GCC_OPT_DISABLE} ${GCC_INST_SET}" 
      CACHE STRING "gcc RelWithDebInfo build compile flags" FORCE)
    SET(CMAKE_C_FLAGS_MINSIZEREL       "-DNDEBUG -Os ${GCC_INST_SET}" 
      CACHE STRING "gcc MinSizeRel build compile flags" FORCE)

ENDIF()

## When building in any of the Release modes, tell VC++ cl compiler to use intrinsics 
## (i.e. sqrt instruction rather than sqrt subroutine) with flag /Oi.

IF(WIN32 AND ${CMAKE_C_COMPILER} MATCHES "cl")
    if (inst_set_to_use)
        string(TOUPPER ${inst_set_to_use} CL_INST_SET)
        set(CL_INST_SET "/arch:${CL_INST_SET}")
    else()
        set(CL_INST_SET)
    endif()
    
    set(BUILD_LIMIT_PARALLEL_COMPILES "" CACHE STRING
        "Set a maximum number of simultaneous compilations.")
    mark_as_advanced(BUILD_LIMIT_PARALLEL_COMPILES)
    set(mxcpu ${BUILD_LIMIT_PARALLEL_COMPILES}) # abbreviation

    ## C++
    SET(CMAKE_CXX_FLAGS_DEBUG        
    "/MP${mxcpu} /D _DEBUG /MDd /Od /Ob0 /RTC1 /Zi /bigobj /GS- ${CL_INST_SET}" 
        CACHE STRING "VC++ Debug build compile flags" FORCE)
    SET(CMAKE_CXX_FLAGS_RELEASE        
    "/MP${mxcpu} /D NDEBUG /MD  /O2 /Ob2 /Oi /bigobj /GS- ${CL_INST_SET}" 
        CACHE STRING "VC++ Release build compile flags" FORCE)
    SET(CMAKE_CXX_FLAGS_RELWITHDEBINFO 
    "/MP${mxcpu} /D NDEBUG /MD  /O2 /Ob2 /Oi /Zi /bigobj /GS- ${CL_INST_SET}" 
        CACHE STRING "VC++ RelWithDebInfo build compile flags" FORCE)
    SET(CMAKE_CXX_FLAGS_MINSIZEREL 
    "/MP${mxcpu} /D NDEBUG /MD  /O1 /Ob1 /Oi /bigobj /GS- ${CL_INST_SET}" 
        CACHE STRING "VC++ MinSizeRel build compile flags" FORCE)

    ## C
    SET(CMAKE_C_FLAGS_DEBUG        
    "/MP${mxcpu} /D _DEBUG /MDd /Od /Ob0 /RTC1 /Zi /GS- ${CL_INST_SET}" 
        CACHE STRING "VC++ Debug build compile flags" FORCE)
    SET(CMAKE_C_FLAGS_RELEASE        
    "/MP${mxcpu} /D NDEBUG /MD  /O2 /Ob2 /Oi /GS- ${CL_INST_SET}" 
        CACHE STRING "VC++ Release build compile flags" FORCE)
    SET(CMAKE_C_FLAGS_RELWITHDEBINFO 
    "/MP${mxcpu} /D NDEBUG /MD  /O2 /Ob2 /Oi /Zi /GS- ${CL_INST_SET}" 
        CACHE STRING "VC++ RelWithDebInfo build compile flags" FORCE)
    SET(CMAKE_C_FLAGS_MINSIZEREL 
    "/MP${mxcpu} /D NDEBUG /MD  /O1 /Ob1 /Oi /GS- ${CL_INST_SET}" 
        CACHE STRING "VC++ MinSizeRel build compile flags" FORCE)

ENDIF()

SET(BUILD_JAVA_WRAPPING OFF CACHE BOOL "Build Java wrapping (needed if you're building the GUI and have SWIG and Java installed on your machine.)")
MARK_AS_ADVANCED( BUILD_JAVA_WRAPPING )

SET(BUILD_PYTHON_WRAPPING OFF CACHE BOOL "Build Python wrapping (needed if you're building the Python wrapping and have SWIG and Python installed on your machine.)")
MARK_AS_ADVANCED( BUILD_PYTHON_WRAPPING )

# You can enable this advanced-variable feature to cause Visual Studio 
# or Makefiles to print the compile/link commands they are executing. Very
# useful for debugging CMake stuff but messy and obscures errors and warnings
# so should be off by default.
SET(CMAKE_VERBOSE_MAKEFILE OFF CACHE BOOL 
    "Enable this for verbose build output.")

IF(WIN32)
ADD_DEFINITIONS(-D_CRT_SECURE_NO_DEPRECATE)
ELSE(WIN32)
ENDIF(WIN32)

##################################################
## Define Platform to
##          Win32/VC${version}
##      or  Mac
##      or  Linux
##
## Also translate ARCH64 to platform specific flags
## 
##################################################
INCLUDE(InstallRequiredSystemLibraries)

IF(WIN32)
ELSE(WIN32)
    SET(NameSpace "")   ## No renamed SimTK libraries except on Windows
    IF(APPLE)
       IF(ARCH64) 
           SET( CMAKE_CXX_FLAGS "${CMAKE_CXX_FLAGS} -mmacosx-version-min=10.8" )
       ELSE (ARCH64)
           SET( CMAKE_CXX_FLAGS
               "${CMAKE_CXX_FLAGS} -mmacosx-version-min=10.8 -m32" )
       ENDIF (ARCH64)
    ELSE (APPLE)
       IF(ARCH64) 
           SET( CMAKE_CXX_FLAGS "${CMAKE_CXX_FLAGS} -m64" )
       ELSE (ARCH64)
          # I don't believe setting the CXX flags is working in cmake.
          SET( CMAKE_CXX_FLAGS "${CMAKE_CXX_FLAGS} -m32" )
       ENDIF(ARCH64)
    ENDIF (APPLE)
ENDIF(WIN32)

# C++11: In revision 8629, we started using std::unique_ptr, which requires
# C++11 features to be enabled when using GCC or Clang.
IF(${CMAKE_C_COMPILER} MATCHES "cc" OR ${CMAKE_C_COMPILER} MATCHES "clang")
    # Using C++11 on OSX requires using libc++ instead of libstd++.
    # libc++ is an implementation of the C++ standard library for OSX.
    IF(APPLE)
        IF(XCODE)
            SET(CMAKE_XCODE_ATTRIBUTE_CLANG_CXX_LANGUAGE_STANDARD "c++11")
            SET(CMAKE_XCODE_ATTRIBUTE_CLANG_CXX_LIBRARY "libc++")
        ELSE()
            SET(CMAKE_CXX_FLAGS "${CMAKE_CXX_FLAGS} -std=c++11")
            SET(CMAKE_CXX_FLAGS "${CMAKE_CXX_FLAGS} -stdlib=libc++")
        ENDIF()
    ELSE() # not APPLE
        SET(CMAKE_CXX_FLAGS "${CMAKE_CXX_FLAGS} -std=c++11")
    ENDIF()
ENDIF()


# Find Simbody.
# -------------
# As of Simbody 3.4, Simbody has a SimbodyConfig.cmake file, which is a
# preferred way to find Simbody over the previous FindSimbody.cmake script.
# NO_MODULE means we will not allow the use of a FindSimbody.cmake script.
SET(SIMBODY_VERSION_TO_USE 3.5)

# Find Simbody freshly by unsetting this CMake-generated variable.
UNSET(Simbody_DIR CACHE)
IF("${SIMBODY_HOME}" STREQUAL "")
    # We assume the only case in which the user
    # wants us to search for Simbody is if they left SIMBODY_HOME empty.
    # If the user specifies an invalid SIMBODY_HOME by accident,
    # we shouldn't let that fail silently and still search for 
    # Simbody elsewhere; they may never realize
    # we are not using their requested installation of Simbody.
    FIND_PACKAGE(Simbody ${SIMBODY_VERSION_TO_USE} QUIET
        NO_MODULE)
ELSE()
    # Find the package using the user-specified path.
    # NO_DEFAULT_PATH will cause find_package to only 
    # look in the provided PATHS.
    FIND_PACKAGE(Simbody ${SIMBODY_VERSION_TO_USE} QUIET
        PATHS "${SIMBODY_HOME}" NO_MODULE NO_DEFAULT_PATH)
ENDIF()
# This variable appears in the CMake GUI and could confuse users,
# since this variable can't be changed manually.
MARK_AS_ADVANCED(Simbody_DIR)

# If Simbody is not found, Simbody_FOUND is false.
IF(NOT Simbody_FOUND)
    MESSAGE(FATAL_ERROR "
        Simbody ${SIMBODY_VERSION_TO_USE} not found. Install Simbody and set
        SIMBODY_HOME to the installation directory of Simbody.")
ENDIF()

<<<<<<< HEAD
=======
include_directories(${Simbody_INCLUDE_DIR})
link_directories(${Simbody_LIB_DIR})

# MESSAGE("Simbody_LIB_DIR="${Simbody_LIB_DIR})
# MESSAGE("Simbody_BIN_DIR="${Simbody_BIN_DIR})
# MESSAGE("Simbody_INCLUDE_DIR="${Simbody_INCLUDE_DIR})

# Determine which math libraries to use for this platform.
SET(BUILD_USING_OTHER_LAPACK "" CACHE STRING
 "If you have your own Lapack, put its library basename here. Default is to use lapack.")

set(default_lapack_libs "lapack;blas")
if (WIN32) 
         set(default_lapack_libs "liblapack;libblas")
endif()
SET(LAPACK_BEING_USED ${default_lapack_libs} CACHE STRING
"Basename of the actual Lapack library we're depending on; can't change here; see variable BUILD_USING_OTHER_LAPACK." FORCE)

IF(BUILD_USING_OTHER_LAPACK)
    SET(LAPACK_BEING_USED ${BUILD_USING_OTHER_LAPACK} CACHE STRING
"Basename of the actual Lapack library we're depending on; can't change here; see variable BUILD_USING_OTHER_LAPACK." FORCE)
ENDIF(BUILD_USING_OTHER_LAPACK)

#IF(${CMAKE_C_COMPILER} MATCHES "cl")
    ## Assume Microsoft Visual Studio
    #    SET(MATH_LIBS_TO_USE    ${LAPACK_BEING_USED} pthreadVC2)
    #ELSE(${CMAKE_C_COMPILER} MATCHES "cl")
    #    IF(APPLE)
    #    SET(REALTIME_LIB)
    # ELSE()
    #    SET(REALTIME_LIB rt)
    # ENDIF()
    #SET(MATH_LIBS_TO_USE    ${LAPACK_BEING_USED} pthread ${REALTIME_LIB} dl)
    #ENDIF(${CMAKE_C_COMPILER} MATCHES "cl")

IF(${CMAKE_C_COMPILER} MATCHES "cc" OR ${CMAKE_C_COMPILER} MATCHES "clang")
    IF(APPLE)
        SET(REALTIME_LIB)
    ELSE()
        SET(REALTIME_LIB rt)
    ENDIF()
    SET(MATH_LIBS_TO_USE    ${LAPACK_BEING_USED} pthread ${REALTIME_LIB} dl)
    SET(MATH_LIBS_TO_USE_VN ${LAPACK_BEING_USED} pthread ${REALTIME_LIB} dl)
ELSE()
    ## Assume Microsoft Visual Studio
    if(${PLATFORM_ABI} MATCHES "x64")
        SET(MATH_LIBS_TO_USE    ${LAPACK_BEING_USED} pthreadVC2_x64)
        SET(MATH_LIBS_TO_USE_VN ${LAPACK_BEING_USED} pthreadVC2_x64)
    else()
        SET(MATH_LIBS_TO_USE    ${LAPACK_BEING_USED} pthreadVC2)
        SET(MATH_LIBS_TO_USE_VN ${LAPACK_BEING_USED} pthreadVC2)
    endif()
ENDIF()
# Copy libraries from ${SIMTK_BIN_DIR} to ${BUILD_BINARY_DIR}
>>>>>>> 076cea27

# Copy files over from the Simbody installation.
# ----------------------------------------------
IF(WIN32)
    # Copy files over from the Simbody installation.

    FILE(GLOB LIB_FILES
        "${Simbody_BIN_DIR}/*.dll"
        "${Simbody_BIN_DIR}/*") # .dll, .exe, no suffix executable

<<<<<<< HEAD
    # This is where we're going to put these binaries.
    SET(COPIED_LIB_FILES)
    FOREACH(LIBF ${LIB_FILES})
        GET_FILENAME_COMPONENT(LIBF_ROOT ${LIBF} NAME)
        SET(COPIED_LIB_FILES ${COPIED_LIB_FILES}
            "${BUILD_BINARY_DIR}/${CMAKE_CFG_INTDIR}/${LIBF_ROOT}")
    ENDFOREACH()

    # This target depends on the destination copies of the Simbody files (in the
    # binary build directory).  Those are produced by the OUTPUT custom command 
    # below, which depends on the source files from the Simbody installation 
    # directory.
    ADD_CUSTOM_TARGET(SimbodyFiles ALL DEPENDS ${COPIED_LIB_FILES})
    SET_TARGET_PROPERTIES(SimbodyFiles
        PROPERTIES PROJECT_LABEL "Library - Simbody Files")

    FOREACH(LIBF ${LIB_FILES})
        # MESSAGE("LIB_FILE" ${LIBF})
        GET_FILENAME_COMPONENT(LIBF_ROOT ${LIBF} NAME)
        GET_FILENAME_COMPONENT(LIBF_SUFFIX ${LIBF} EXT)
        SET(COPIED_LIBF "${BUILD_BINARY_DIR}/${CMAKE_CFG_INTDIR}/${LIBF_ROOT}")
        FILE(TO_NATIVE_PATH "${LIBF}" LIBF_SRC)
        FILE(TO_NATIVE_PATH "${COPIED_LIBF}" LIBF_DEST)

        # Copy Simbody files if they are out of date. This is invoked because
        # the SimbodyFiles target depends on these output files.
        ADD_CUSTOM_COMMAND(OUTPUT "${COPIED_LIBF}"
            COMMAND ${NATIVE_COPY_CMD} "${LIBF_SRC}" "${LIBF_DEST}"
            DEPENDS "${LIBF}"
            COMMENT "Copy ${LIBF_SRC} -> ${LIBF_DEST}"
            VERBATIM)
    ENDFOREACH()

    INSTALL(DIRECTORY ${Simbody_INCLUDE_DIR} DESTINATION sdk/include/SimTK 
        PATTERN ".svn" EXCLUDE)

    # Now figure out which 3rd party files need to be installed in the /bin 
    # directory and which in the lib directory. Executables go in /bin on all 
    # platforms.  Libraries (shared or otherwise) go in /lib, except on Windows 
    # where the ".dll" files go in bin along with executables. Anything that
    # is only needed for programmers goes in sdk/lib.
    FILE(GLOB THIRDPARTY_BIN_FILES 
        ${Simbody_BIN_DIR}/*.dll	# non repository layout
        ${Simbody_BIN_DIR}/*.exe
        ${Simbody_BIN_DIR}/${VCVERSION}/*.dll
        ${Simbody_BIN_DIR}/${VCVERSION}/*.exe)
    FILE(GLOB THIRDPARTY_SDKLIB_FILES 
        ${Simbody_LIB_DIR}/*.lib	# non repository layout
        ${Simbody_LIB_DIR}/${VCVERSION}/*.lib)

    # Specify "PROGRAMS" rather than "FILES" so the execute bit gets set.
    INSTALL(PROGRAMS ${THIRDPARTY_BIN_FILES}    
        DESTINATION bin)
    INSTALL(FILES ${THIRDPARTY_LIB_FILES}    DESTINATION lib)
    INSTALL(FILES ${THIRDPARTY_SDKLIB_FILES} DESTINATION sdk/lib)
ENDIF()
=======
# This is where we're going to put these binaries.
SET(COPIED_LIB_FILES)
FOREACH(LIBF ${LIB_FILES})
    GET_FILENAME_COMPONENT(LIBF_ROOT ${LIBF} NAME)
    SET(COPIED_LIB_FILES ${COPIED_LIB_FILES}
        "${BUILD_BINARY_DIR}/${CMAKE_CFG_INTDIR}/${LIBF_ROOT}")
ENDFOREACH()

# This target depends on the destination copies of the Simbody files (in the
# binary build directory).  Those are produced by the OUTPUT custom command 
# below, which depends on the source files from the Simbody installation 
# directory.
ADD_CUSTOM_TARGET(SimbodyFiles ALL DEPENDS ${COPIED_LIB_FILES})
SET_TARGET_PROPERTIES(SimbodyFiles
    PROPERTIES PROJECT_LABEL "Library - Simbody Files")

FOREACH(LIBF ${LIB_FILES})
    # MESSAGE("LIB_FILE" ${LIBF})
    GET_FILENAME_COMPONENT(LIBF_ROOT ${LIBF} NAME)
    GET_FILENAME_COMPONENT(LIBF_SUFFIX ${LIBF} EXT)
    SET(COPIED_LIBF "${BUILD_BINARY_DIR}/${CMAKE_CFG_INTDIR}/${LIBF_ROOT}")
    FILE(TO_NATIVE_PATH "${LIBF}" LIBF_SRC)
    FILE(TO_NATIVE_PATH "${COPIED_LIBF}" LIBF_DEST)

    # Copy Simbody files if they are out of date. This is invoked because
    # the SimbodyFiles target depends on these output files.
    ADD_CUSTOM_COMMAND(OUTPUT "${COPIED_LIBF}"
        COMMAND ${NATIVE_COPY_CMD} "${LIBF_SRC}" "${LIBF_DEST}"
        DEPENDS "${LIBF}"
        COMMENT "Copy ${LIBF_SRC} -> ${LIBF_DEST}"
        VERBATIM)
ENDFOREACH()

INSTALL(DIRECTORY ${Simbody_INCLUDE_DIR} DESTINATION sdk/include/SimTK 
            PATTERN ".svn" EXCLUDE)
            
>>>>>>> 076cea27

IF(NOT LIBRARY_OUTPUT_PATH)
    SET(LIBRARY_OUTPUT_PATH ${PROJECT_BINARY_DIR}/${VCVERSION} CACHE INTERNAL
        "Single output directory for building all libraries.")
ENDIF()
IF(NOT EXECUTABLE_OUTPUT_PATH)
  SET(EXECUTABLE_OUTPUT_PATH ${PROJECT_BINARY_DIR}/${VCVERSION} CACHE INTERNAL
      "Single output directory for building all executables.")
ENDIF()

SET(OpenSim_LIBRARY_DIR ${LIBRARY_OUTPUT_PATH})
SET(OpenSim_EXECUTABLE_DIR ${EXECUTABLE_OUTPUT_PATH})

# Specify directories for Simbody headers and libraries.
# ------------------------------------------------------
INCLUDE_DIRECTORIES("${Simbody_INCLUDE_DIR}")
IF(WIN32)
    LINK_DIRECTORIES("${OpenSim_LIBRARY_DIR}")
ELSE()
    LINK_DIRECTORIES("${Simbody_LIB_DIR}")
ENDIF()

# Other than Windows we can debug without debuggable SimTK libraries
IF(WIN32)
<<<<<<< HEAD
    SET(CMAKE_DEBUG_POSTFIX "_d" CACHE INTERNAL "" FORCE)
ELSE(WIN32)
    SET(CMAKE_DEBUG_POSTFIX "_d" CACHE STRING "Suffix for debug libraries")
ENDIF(WIN32)

=======
        LINK_DIRECTORIES(${Simbody_LIB_DIR} ${OpenSim_LIBRARY_DIR})
ELSE(WIN32)
    IF(APPLE)
        LINK_DIRECTORIES(${Simbody_LIB_DIR} ${OpenSim_LIBRARY_DIR})
    ELSE(APPLE) # Linux?
        LINK_DIRECTORIES(${Simbody_LIB_DIR}/ ${OpenSim_LIBRARY_DIR})
    ENDIF(APPLE)
ENDIF(WIN32)

SET(SIMTK_COMMON_LIB debug ${NameSpace}SimTKcommon${CMAKE_DEBUG_POSTFIX} optimized ${NameSpace}SimTKcommon)
SET(SIMTK_MATH_LIB debug ${NameSpace}SimTKmath${CMAKE_DEBUG_POSTFIX} optimized ${NameSpace}SimTKmath)
SET(SIMTK_SIMBODY_LIB debug ${NameSpace}SimTKsimbody${CMAKE_DEBUG_POSTFIX} optimized ${NameSpace}SimTKsimbody)

SET(SIMTK_ALL_LIBS  ${SIMTK_COMMON_LIB} 
                    ${SIMTK_MATH_LIB} 
                    ${SIMTK_SIMBODY_LIB} 
                    ${MATH_LIBS_TO_USE})

# Now figure out which 3rd party files need to be installed in the /bin 
# directory and which in the lib directory. Executables go in /bin on all 
# platforms.  Libraries (shared or otherwise) go in /lib, except on Windows 
# where the ".dll" files go in bin along with executables. Anything that
# is only needed for programmers goes in sdk/lib.
IF(WIN32)   
    FILE(GLOB THIRDPARTY_BIN_FILES 
                    ${Simbody_BIN_DIR}/*.dll    # non repository layout
                    ${Simbody_BIN_DIR}/*.exe
                    ${Simbody_BIN_DIR}/${VCVERSION}/*.dll
                    ${Simbody_BIN_DIR}/${VCVERSION}/*.exe)
    FILE(GLOB THIRDPARTY_SDKLIB_FILES 
                    ${Simbody_LIB_DIR}/*.lib    # non repository layout
                    ${Simbody_LIB_DIR}/${VCVERSION}/*.lib)
ELSE(WIN32)
    FILE(GLOB THIRDPARTY_BIN_FILES 
        ${Simbody_BIN_DIR}/*) # executables only (e.g. visualizer)
    # If the LIB_DIR is some common place for libraries (e.g., /usr/lib),
    # we only want to copy over the libraries that have SimTK in the name.
    FILE(GLOB THIRDPARTY_LIB_FILES 
        ${Simbody_LIB_DIR}/*SimTK*.so
        ${Simbody_LIB_DIR}/*SimTK*.so.*
        ${Simbody_LIB_DIR}/*SimTK*.dylib)
    FILE(GLOB THIRDPARTY_SDKLIB_FILES 
        ${Simbody_LIB_DIR}/*SimTK*.a)
ENDIF(WIN32)
>>>>>>> 076cea27

SET(SIMTK_COMMON_LIB debug     ${SimTKCOMMON_LIBRARY_NAME}${CMAKE_DEBUG_POSTFIX}
                     optimized ${SimTKCOMMON_LIBRARY_NAME})
SET(SIMTK_MATH_LIB debug     ${SimTKMATH_LIBRARY_NAME}${CMAKE_DEBUG_POSTFIX}
                   optimized ${SimTKMATH_LIBRARY_NAME})
SET(SIMTK_SIMBODY_LIB debug     ${SimTKSIMBODY_LIBRARY_NAME}${CMAKE_DEBUG_POSTFIX}
                      optimized ${SimTKSIMBODY_LIBRARY_NAME})

SET(SIMTK_ALL_LIBS ${SIMTK_COMMON_LIB} ${SIMTK_MATH_LIB} ${SIMTK_SIMBODY_LIB})


## The following are required to uses Dart and the Cdash dashboard per Jesse
ENABLE_TESTING()
INCLUDE(CTest)

# Sets the number of CPUs testing would use
SET (cmd ${CMAKE_CTEST_COMMAND} -j${PROCESSOR_COUNT})
IF (MSVC)
    SET (cmd ${cmd} -C ${CMAKE_CFG_INTDIR})
ELSE (MSVC)
    SET (cmd ${cmd} -C ${CMAKE_BUILD_TYPE})
ENDIF (MSVC)
ADD_CUSTOM_TARGET (RUN_TESTS_PARALLEL
    COMMAND ${cmd}
)


# Create buildinfo.txt file and place under sdk to include product version, platform and compiler for troubleshooting purposes
SET(VERSION_FILE_PATH ${CMAKE_BINARY_DIR}/buildinfo.txt)
# MESSAGE("version file="${VERSION_FILE_PATH})
FILE(WRITE ${VERSION_FILE_PATH} "Product Version=${OPENSIM_MAJOR_VERSION}.${OPENSIM_MINOR_VERSION}")
FILE(APPEND  ${VERSION_FILE_PATH} "\n")
FILE(APPEND  ${VERSION_FILE_PATH} "Compiler=${CMAKE_GENERATOR}-${CMAKE_CXX_COMPILER_ID}")
FILE(APPEND  ${VERSION_FILE_PATH} "\n")
FILE(APPEND  ${VERSION_FILE_PATH} "Platform=${Platform}-${PLATFORM_ABI}")
FILE(APPEND  ${VERSION_FILE_PATH} "\n")
INSTALL(FILES ${VERSION_FILE_PATH} DESTINATION sdk)


#-----------------------------------------------------------------------------
SET(BUILD_API_ONLY OFF CACHE BOOL "Build/install only headers, libraries,
    wrapping, tests; not applications (ik, rra, etc.).")
MARK_AS_ADVANCED( BUILD_API_ONLY )

ADD_SUBDIRECTORY(Vendors)
ADD_SUBDIRECTORY(OpenSim)
IF(NOT BUILD_API_ONLY)
    ADD_SUBDIRECTORY(Applications)
ENDIF()

ADD_SUBDIRECTORY(cmake)<|MERGE_RESOLUTION|>--- conflicted
+++ resolved
@@ -52,7 +52,6 @@
 
 # Build using namespace.
 # ----------------------
-<<<<<<< HEAD
 IF(WIN32)
     # Use this to generate a private set of libraries whose names
     # won't conflict with installed versions.
@@ -82,12 +81,6 @@
     MARK_AS_ADVANCED( SimTKSIMBODY_LIBRARY_NAME )
     MARK_AS_ADVANCED( SimTKMATH_LIBRARY_NAME )
     MARK_AS_ADVANCED( SimTKCOMMON_LIBRARY_NAME )
-=======
-# Use this to generate a private set of libraries whose names
-# won't conflict with installed versions.
-SET(BUILD_USING_NAMESPACE "" CACHE STRING
-    "All library names will be prefixed with 'xxx_' if this is set to xxx.")
->>>>>>> 076cea27
 
 ENDIF()
 
@@ -109,19 +102,19 @@
 # Create a platform name useful for finding things in the Platform
 # directory.
 IF(WIN32)
-    IF(CMAKE_GENERATOR MATCHES  "Visual Studio 8")
-        SET(VCVERSION VC8)
-    ENDIF(CMAKE_GENERATOR MATCHES  "Visual Studio 8")
-    IF(CMAKE_GENERATOR MATCHES  "Visual Studio 9")
-        SET(VCVERSION VC9)
-    ENDIF(CMAKE_GENERATOR MATCHES  "Visual Studio 9")
-    IF(CMAKE_GENERATOR MATCHES  "Visual Studio 10")
-        #NOTE: VC12 (VS2013) does not require explicit link line to Psapi library
-        #Specifying here so it will link for VC10
-        link_libraries(Psapi)
-        SET(VCVERSION VC10)
-    ENDIF(CMAKE_GENERATOR MATCHES  "Visual Studio 10")
-    SET(Platform "Windows")
+	IF(CMAKE_GENERATOR MATCHES  "Visual Studio 8")
+		SET(VCVERSION VC8)
+	ENDIF(CMAKE_GENERATOR MATCHES  "Visual Studio 8")
+	IF(CMAKE_GENERATOR MATCHES  "Visual Studio 9")
+		SET(VCVERSION VC9)
+	ENDIF(CMAKE_GENERATOR MATCHES  "Visual Studio 9")
+	IF(CMAKE_GENERATOR MATCHES  "Visual Studio 10")
+		#NOTE: VC12 (VS2013) does not require explicit link line to Psapi library
+		#Specifying here so it will link for VC10
+		link_libraries(Psapi)
+		SET(VCVERSION VC10)
+	ENDIF(CMAKE_GENERATOR MATCHES  "Visual Studio 10")
+	SET(Platform "Windows")
     SET(NATIVE_COPY_CMD copy)
 ELSEIF(APPLE)
     SET(Platform Mac)
@@ -141,8 +134,8 @@
 
 IF(CMAKE_SIZEOF_VOID_P EQUAL 8)
     SET(PLATFORM_ABI x64)
-    SET(ARCH64 ON) 
-    #    SET(LIB64 64) Ubuntu 12.05
+	SET(ARCH64 ON) 
+	#    SET(LIB64 64) Ubuntu 12.05
 ELSE()
     SET(PLATFORM_ABI x86)
 ENDIF()
@@ -222,7 +215,7 @@
     # should have these disabled.
     if (GCC_VERSION VERSION_GREATER 4.3 OR GCC_VERSION VERSION_EQUAL 4.3)
         SET(GCC_OPT_DISABLE 
-    "-fno-tree-vrp -fno-strict-aliasing -fno-guess-branch-probability")
+	"-fno-tree-vrp -fno-strict-aliasing -fno-guess-branch-probability")
     endif()
 
     # C++
@@ -261,7 +254,7 @@
     else()
         set(CL_INST_SET)
     endif()
-    
+	
     set(BUILD_LIMIT_PARALLEL_COMPILES "" CACHE STRING
         "Set a maximum number of simultaneous compilations.")
     mark_as_advanced(BUILD_LIMIT_PARALLEL_COMPILES)
@@ -269,30 +262,30 @@
 
     ## C++
     SET(CMAKE_CXX_FLAGS_DEBUG        
-    "/MP${mxcpu} /D _DEBUG /MDd /Od /Ob0 /RTC1 /Zi /bigobj /GS- ${CL_INST_SET}" 
+	"/MP${mxcpu} /D _DEBUG /MDd /Od /Ob0 /RTC1 /Zi /bigobj /GS- ${CL_INST_SET}" 
         CACHE STRING "VC++ Debug build compile flags" FORCE)
     SET(CMAKE_CXX_FLAGS_RELEASE        
-    "/MP${mxcpu} /D NDEBUG /MD  /O2 /Ob2 /Oi /bigobj /GS- ${CL_INST_SET}" 
+	"/MP${mxcpu} /D NDEBUG /MD  /O2 /Ob2 /Oi /bigobj /GS- ${CL_INST_SET}" 
         CACHE STRING "VC++ Release build compile flags" FORCE)
     SET(CMAKE_CXX_FLAGS_RELWITHDEBINFO 
-    "/MP${mxcpu} /D NDEBUG /MD  /O2 /Ob2 /Oi /Zi /bigobj /GS- ${CL_INST_SET}" 
+	"/MP${mxcpu} /D NDEBUG /MD  /O2 /Ob2 /Oi /Zi /bigobj /GS- ${CL_INST_SET}" 
         CACHE STRING "VC++ RelWithDebInfo build compile flags" FORCE)
     SET(CMAKE_CXX_FLAGS_MINSIZEREL 
-    "/MP${mxcpu} /D NDEBUG /MD  /O1 /Ob1 /Oi /bigobj /GS- ${CL_INST_SET}" 
+	"/MP${mxcpu} /D NDEBUG /MD  /O1 /Ob1 /Oi /bigobj /GS- ${CL_INST_SET}" 
         CACHE STRING "VC++ MinSizeRel build compile flags" FORCE)
 
     ## C
     SET(CMAKE_C_FLAGS_DEBUG        
-    "/MP${mxcpu} /D _DEBUG /MDd /Od /Ob0 /RTC1 /Zi /GS- ${CL_INST_SET}" 
+	"/MP${mxcpu} /D _DEBUG /MDd /Od /Ob0 /RTC1 /Zi /GS- ${CL_INST_SET}" 
         CACHE STRING "VC++ Debug build compile flags" FORCE)
     SET(CMAKE_C_FLAGS_RELEASE        
-    "/MP${mxcpu} /D NDEBUG /MD  /O2 /Ob2 /Oi /GS- ${CL_INST_SET}" 
+	"/MP${mxcpu} /D NDEBUG /MD  /O2 /Ob2 /Oi /GS- ${CL_INST_SET}" 
         CACHE STRING "VC++ Release build compile flags" FORCE)
     SET(CMAKE_C_FLAGS_RELWITHDEBINFO 
-    "/MP${mxcpu} /D NDEBUG /MD  /O2 /Ob2 /Oi /Zi /GS- ${CL_INST_SET}" 
+	"/MP${mxcpu} /D NDEBUG /MD  /O2 /Ob2 /Oi /Zi /GS- ${CL_INST_SET}" 
         CACHE STRING "VC++ RelWithDebInfo build compile flags" FORCE)
     SET(CMAKE_C_FLAGS_MINSIZEREL 
-    "/MP${mxcpu} /D NDEBUG /MD  /O1 /Ob1 /Oi /GS- ${CL_INST_SET}" 
+	"/MP${mxcpu} /D NDEBUG /MD  /O1 /Ob1 /Oi /GS- ${CL_INST_SET}" 
         CACHE STRING "VC++ MinSizeRel build compile flags" FORCE)
 
 ENDIF()
@@ -317,8 +310,8 @@
 
 ##################################################
 ## Define Platform to
-##          Win32/VC${version}
-##      or  Mac
+##			Win32/VC${version}
+##		or	Mac
 ##      or  Linux
 ##
 ## Also translate ARCH64 to platform specific flags
@@ -328,22 +321,22 @@
 
 IF(WIN32)
 ELSE(WIN32)
-    SET(NameSpace "")   ## No renamed SimTK libraries except on Windows
-    IF(APPLE)
-       IF(ARCH64) 
+	SET(NameSpace "")	## No renamed SimTK libraries except on Windows
+	IF(APPLE)
+	   IF(ARCH64) 
            SET( CMAKE_CXX_FLAGS "${CMAKE_CXX_FLAGS} -mmacosx-version-min=10.8" )
-       ELSE (ARCH64)
+	   ELSE (ARCH64)
            SET( CMAKE_CXX_FLAGS
                "${CMAKE_CXX_FLAGS} -mmacosx-version-min=10.8 -m32" )
-       ENDIF (ARCH64)
-    ELSE (APPLE)
-       IF(ARCH64) 
+	   ENDIF (ARCH64)
+	ELSE (APPLE)
+	   IF(ARCH64) 
            SET( CMAKE_CXX_FLAGS "${CMAKE_CXX_FLAGS} -m64" )
-       ELSE (ARCH64)
-          # I don't believe setting the CXX flags is working in cmake.
+	   ELSE (ARCH64)
+		  # I don't believe setting the CXX flags is working in cmake.
           SET( CMAKE_CXX_FLAGS "${CMAKE_CXX_FLAGS} -m32" )
-       ENDIF(ARCH64)
-    ENDIF (APPLE)
+	   ENDIF(ARCH64)
+	ENDIF (APPLE)
 ENDIF(WIN32)
 
 # C++11: In revision 8629, we started using std::unique_ptr, which requires
@@ -401,63 +394,6 @@
         SIMBODY_HOME to the installation directory of Simbody.")
 ENDIF()
 
-<<<<<<< HEAD
-=======
-include_directories(${Simbody_INCLUDE_DIR})
-link_directories(${Simbody_LIB_DIR})
-
-# MESSAGE("Simbody_LIB_DIR="${Simbody_LIB_DIR})
-# MESSAGE("Simbody_BIN_DIR="${Simbody_BIN_DIR})
-# MESSAGE("Simbody_INCLUDE_DIR="${Simbody_INCLUDE_DIR})
-
-# Determine which math libraries to use for this platform.
-SET(BUILD_USING_OTHER_LAPACK "" CACHE STRING
- "If you have your own Lapack, put its library basename here. Default is to use lapack.")
-
-set(default_lapack_libs "lapack;blas")
-if (WIN32) 
-         set(default_lapack_libs "liblapack;libblas")
-endif()
-SET(LAPACK_BEING_USED ${default_lapack_libs} CACHE STRING
-"Basename of the actual Lapack library we're depending on; can't change here; see variable BUILD_USING_OTHER_LAPACK." FORCE)
-
-IF(BUILD_USING_OTHER_LAPACK)
-    SET(LAPACK_BEING_USED ${BUILD_USING_OTHER_LAPACK} CACHE STRING
-"Basename of the actual Lapack library we're depending on; can't change here; see variable BUILD_USING_OTHER_LAPACK." FORCE)
-ENDIF(BUILD_USING_OTHER_LAPACK)
-
-#IF(${CMAKE_C_COMPILER} MATCHES "cl")
-    ## Assume Microsoft Visual Studio
-    #    SET(MATH_LIBS_TO_USE    ${LAPACK_BEING_USED} pthreadVC2)
-    #ELSE(${CMAKE_C_COMPILER} MATCHES "cl")
-    #    IF(APPLE)
-    #    SET(REALTIME_LIB)
-    # ELSE()
-    #    SET(REALTIME_LIB rt)
-    # ENDIF()
-    #SET(MATH_LIBS_TO_USE    ${LAPACK_BEING_USED} pthread ${REALTIME_LIB} dl)
-    #ENDIF(${CMAKE_C_COMPILER} MATCHES "cl")
-
-IF(${CMAKE_C_COMPILER} MATCHES "cc" OR ${CMAKE_C_COMPILER} MATCHES "clang")
-    IF(APPLE)
-        SET(REALTIME_LIB)
-    ELSE()
-        SET(REALTIME_LIB rt)
-    ENDIF()
-    SET(MATH_LIBS_TO_USE    ${LAPACK_BEING_USED} pthread ${REALTIME_LIB} dl)
-    SET(MATH_LIBS_TO_USE_VN ${LAPACK_BEING_USED} pthread ${REALTIME_LIB} dl)
-ELSE()
-    ## Assume Microsoft Visual Studio
-    if(${PLATFORM_ABI} MATCHES "x64")
-        SET(MATH_LIBS_TO_USE    ${LAPACK_BEING_USED} pthreadVC2_x64)
-        SET(MATH_LIBS_TO_USE_VN ${LAPACK_BEING_USED} pthreadVC2_x64)
-    else()
-        SET(MATH_LIBS_TO_USE    ${LAPACK_BEING_USED} pthreadVC2)
-        SET(MATH_LIBS_TO_USE_VN ${LAPACK_BEING_USED} pthreadVC2)
-    endif()
-ENDIF()
-# Copy libraries from ${SIMTK_BIN_DIR} to ${BUILD_BINARY_DIR}
->>>>>>> 076cea27
 
 # Copy files over from the Simbody installation.
 # ----------------------------------------------
@@ -468,7 +404,6 @@
         "${Simbody_BIN_DIR}/*.dll"
         "${Simbody_BIN_DIR}/*") # .dll, .exe, no suffix executable
 
-<<<<<<< HEAD
     # This is where we're going to put these binaries.
     SET(COPIED_LIB_FILES)
     FOREACH(LIBF ${LIB_FILES})
@@ -525,44 +460,6 @@
     INSTALL(FILES ${THIRDPARTY_LIB_FILES}    DESTINATION lib)
     INSTALL(FILES ${THIRDPARTY_SDKLIB_FILES} DESTINATION sdk/lib)
 ENDIF()
-=======
-# This is where we're going to put these binaries.
-SET(COPIED_LIB_FILES)
-FOREACH(LIBF ${LIB_FILES})
-    GET_FILENAME_COMPONENT(LIBF_ROOT ${LIBF} NAME)
-    SET(COPIED_LIB_FILES ${COPIED_LIB_FILES}
-        "${BUILD_BINARY_DIR}/${CMAKE_CFG_INTDIR}/${LIBF_ROOT}")
-ENDFOREACH()
-
-# This target depends on the destination copies of the Simbody files (in the
-# binary build directory).  Those are produced by the OUTPUT custom command 
-# below, which depends on the source files from the Simbody installation 
-# directory.
-ADD_CUSTOM_TARGET(SimbodyFiles ALL DEPENDS ${COPIED_LIB_FILES})
-SET_TARGET_PROPERTIES(SimbodyFiles
-    PROPERTIES PROJECT_LABEL "Library - Simbody Files")
-
-FOREACH(LIBF ${LIB_FILES})
-    # MESSAGE("LIB_FILE" ${LIBF})
-    GET_FILENAME_COMPONENT(LIBF_ROOT ${LIBF} NAME)
-    GET_FILENAME_COMPONENT(LIBF_SUFFIX ${LIBF} EXT)
-    SET(COPIED_LIBF "${BUILD_BINARY_DIR}/${CMAKE_CFG_INTDIR}/${LIBF_ROOT}")
-    FILE(TO_NATIVE_PATH "${LIBF}" LIBF_SRC)
-    FILE(TO_NATIVE_PATH "${COPIED_LIBF}" LIBF_DEST)
-
-    # Copy Simbody files if they are out of date. This is invoked because
-    # the SimbodyFiles target depends on these output files.
-    ADD_CUSTOM_COMMAND(OUTPUT "${COPIED_LIBF}"
-        COMMAND ${NATIVE_COPY_CMD} "${LIBF_SRC}" "${LIBF_DEST}"
-        DEPENDS "${LIBF}"
-        COMMENT "Copy ${LIBF_SRC} -> ${LIBF_DEST}"
-        VERBATIM)
-ENDFOREACH()
-
-INSTALL(DIRECTORY ${Simbody_INCLUDE_DIR} DESTINATION sdk/include/SimTK 
-            PATTERN ".svn" EXCLUDE)
-            
->>>>>>> 076cea27
 
 IF(NOT LIBRARY_OUTPUT_PATH)
     SET(LIBRARY_OUTPUT_PATH ${PROJECT_BINARY_DIR}/${VCVERSION} CACHE INTERNAL
@@ -587,58 +484,11 @@
 
 # Other than Windows we can debug without debuggable SimTK libraries
 IF(WIN32)
-<<<<<<< HEAD
     SET(CMAKE_DEBUG_POSTFIX "_d" CACHE INTERNAL "" FORCE)
 ELSE(WIN32)
     SET(CMAKE_DEBUG_POSTFIX "_d" CACHE STRING "Suffix for debug libraries")
 ENDIF(WIN32)
 
-=======
-        LINK_DIRECTORIES(${Simbody_LIB_DIR} ${OpenSim_LIBRARY_DIR})
-ELSE(WIN32)
-    IF(APPLE)
-        LINK_DIRECTORIES(${Simbody_LIB_DIR} ${OpenSim_LIBRARY_DIR})
-    ELSE(APPLE) # Linux?
-        LINK_DIRECTORIES(${Simbody_LIB_DIR}/ ${OpenSim_LIBRARY_DIR})
-    ENDIF(APPLE)
-ENDIF(WIN32)
-
-SET(SIMTK_COMMON_LIB debug ${NameSpace}SimTKcommon${CMAKE_DEBUG_POSTFIX} optimized ${NameSpace}SimTKcommon)
-SET(SIMTK_MATH_LIB debug ${NameSpace}SimTKmath${CMAKE_DEBUG_POSTFIX} optimized ${NameSpace}SimTKmath)
-SET(SIMTK_SIMBODY_LIB debug ${NameSpace}SimTKsimbody${CMAKE_DEBUG_POSTFIX} optimized ${NameSpace}SimTKsimbody)
-
-SET(SIMTK_ALL_LIBS  ${SIMTK_COMMON_LIB} 
-                    ${SIMTK_MATH_LIB} 
-                    ${SIMTK_SIMBODY_LIB} 
-                    ${MATH_LIBS_TO_USE})
-
-# Now figure out which 3rd party files need to be installed in the /bin 
-# directory and which in the lib directory. Executables go in /bin on all 
-# platforms.  Libraries (shared or otherwise) go in /lib, except on Windows 
-# where the ".dll" files go in bin along with executables. Anything that
-# is only needed for programmers goes in sdk/lib.
-IF(WIN32)   
-    FILE(GLOB THIRDPARTY_BIN_FILES 
-                    ${Simbody_BIN_DIR}/*.dll    # non repository layout
-                    ${Simbody_BIN_DIR}/*.exe
-                    ${Simbody_BIN_DIR}/${VCVERSION}/*.dll
-                    ${Simbody_BIN_DIR}/${VCVERSION}/*.exe)
-    FILE(GLOB THIRDPARTY_SDKLIB_FILES 
-                    ${Simbody_LIB_DIR}/*.lib    # non repository layout
-                    ${Simbody_LIB_DIR}/${VCVERSION}/*.lib)
-ELSE(WIN32)
-    FILE(GLOB THIRDPARTY_BIN_FILES 
-        ${Simbody_BIN_DIR}/*) # executables only (e.g. visualizer)
-    # If the LIB_DIR is some common place for libraries (e.g., /usr/lib),
-    # we only want to copy over the libraries that have SimTK in the name.
-    FILE(GLOB THIRDPARTY_LIB_FILES 
-        ${Simbody_LIB_DIR}/*SimTK*.so
-        ${Simbody_LIB_DIR}/*SimTK*.so.*
-        ${Simbody_LIB_DIR}/*SimTK*.dylib)
-    FILE(GLOB THIRDPARTY_SDKLIB_FILES 
-        ${Simbody_LIB_DIR}/*SimTK*.a)
-ENDIF(WIN32)
->>>>>>> 076cea27
 
 SET(SIMTK_COMMON_LIB debug     ${SimTKCOMMON_LIBRARY_NAME}${CMAKE_DEBUG_POSTFIX}
                      optimized ${SimTKCOMMON_LIBRARY_NAME})
